--- conflicted
+++ resolved
@@ -370,10 +370,6 @@
     def setUp(self):
         """
         Perform operations common for all tests.
-<<<<<<< HEAD
-
-=======
->>>>>>> af4356bb
         Populate database for api testing.
         """
         super().setUp()
@@ -396,10 +392,6 @@
     def test_update(self):
         """
         Test ``update`` method of EnterpriseCustomerAPICredentialsSerializer.
-<<<<<<< HEAD
-
-=======
->>>>>>> af4356bb
         Verify that ``update`` for EnterpriseCustomerAPICredentialsSerializer returns successfully
         """
         serializer = EnterpriseCustomerApiCredentialSerializer(self.instance, data=self.data)
