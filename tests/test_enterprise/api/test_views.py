"""
Tests for the `edx-enterprise` api module.
"""

import copy
import json
import logging
import uuid
from collections import OrderedDict
from datetime import datetime, timedelta
from operator import itemgetter
from smtplib import SMTPException
from unittest import mock
from urllib.parse import parse_qs, urlencode, urljoin, urlsplit, urlunsplit

import ddt
import responses
from edx_toggles.toggles.testutils import override_waffle_flag
from faker import Faker
from oauth2_provider.models import get_application_model
from pytest import mark, raises
from rest_framework import status
from rest_framework.reverse import reverse
from rest_framework.test import APIClient
from testfixtures import LogCapture

from django.conf import settings
from django.contrib.auth.models import Permission
from django.core.cache import cache
from django.test import override_settings
from django.utils import timezone

from enterprise.api.v1 import serializers
from enterprise.api.v1.views.enterprise_subsidy_fulfillment import LicensedEnterpriseCourseEnrollmentViewSet
from enterprise.constants import (
    ALL_ACCESS_CONTEXT,
    ENTERPRISE_ADMIN_ROLE,
    ENTERPRISE_CATALOG_ADMIN_ROLE,
    ENTERPRISE_DASHBOARD_ADMIN_ROLE,
    ENTERPRISE_LEARNER_ROLE,
    ENTERPRISE_OPERATOR_ROLE,
    ENTERPRISE_REPORTING_CONFIG_ADMIN_ROLE,
    PATHWAY_CUSTOMER_ADMIN_ENROLLMENT,
    SSO_BRAZE_CAMPAIGN_ID,
)
from enterprise.models import (
    ChatGPTResponse,
    EnterpriseCourseEnrollment,
    EnterpriseCustomer,
    EnterpriseCustomerInviteKey,
    EnterpriseCustomerSsoConfiguration,
    EnterpriseCustomerUser,
    EnterpriseEnrollmentSource,
    EnterpriseFeatureRole,
    EnterpriseFeatureUserRoleAssignment,
    EnterpriseGroup,
    EnterpriseGroupMembership,
    LearnerCreditEnterpriseCourseEnrollment,
    LicensedEnterpriseCourseEnrollment,
    PendingEnrollment,
    PendingEnterpriseCustomerUser,
)
from enterprise.toggles import (
    ENTERPRISE_GROUPS_V1,
    FEATURE_PREQUERY_SEARCH_SUGGESTIONS,
    TOP_DOWN_ASSIGNMENT_REAL_TIME_LCM,
)
from enterprise.utils import (
    NotConnectedToOpenEdX,
    get_sso_orchestrator_api_base_url,
    get_sso_orchestrator_configure_path,
    localized_utcnow,
)
from enterprise_learner_portal.utils import CourseRunProgressStatuses
from test_utils import (
    FAKE_UUIDS,
    TEST_COURSE,
    TEST_COURSE_KEY,
    TEST_PASSWORD,
    TEST_SLUG,
    TEST_USERNAME,
    APITest,
    enterprise_report_choices,
    factories,
    fake_catalog_api,
    fake_enterprise_api,
    update_course_run_with_enterprise_context,
    update_course_with_enterprise_context,
    update_program_with_enterprise_context,
)
from test_utils.factories import (
    FAKER,
    EnterpriseCustomerFactory,
    EnterpriseCustomerSsoConfigurationFactory,
    EnterpriseCustomerUserFactory,
    EnterpriseGroupFactory,
    EnterpriseGroupMembershipFactory,
    PendingEnterpriseCustomerUserFactory,
    UserFactory,
)
from test_utils.fake_enterprise_api import get_default_branding_object

Application = get_application_model()
fake = Faker()

MOCK_ENTERPRISE_CUSTOMER_MODIFIED = str(datetime.now())
ENTERPRISE_CATALOGS_LIST_ENDPOINT = reverse('enterprise-catalogs-list')
ENTERPRISE_CATALOGS_DETAIL_ENDPOINT = reverse(
    'enterprise-catalogs-detail',
    kwargs={'pk': FAKE_UUIDS[1]}
)
ENTERPRISE_CATALOGS_CONTAINS_CONTENT_ENDPOINT = reverse(
    'enterprise-catalogs-contains-content-items',
    kwargs={'pk': FAKE_UUIDS[1]}
)
ENTERPRISE_CATALOGS_COURSE_ENDPOINT = reverse(
    'enterprise-catalogs-course-detail',
    kwargs={'pk': FAKE_UUIDS[1], 'course_key': TEST_COURSE_KEY}
)
ENTERPRISE_CATALOGS_COURSE_RUN_ENDPOINT = reverse(
    'enterprise-catalogs-course-run-detail',
    kwargs={'pk': FAKE_UUIDS[1], 'course_id': TEST_COURSE}
)
ENTERPRISE_CATALOGS_PROGRAM_ENDPOINT = reverse(
    'enterprise-catalogs-program-detail', kwargs={'pk': FAKE_UUIDS[1], 'program_uuid': FAKE_UUIDS[3]}
)
ENTERPRISE_CUSTOMER_CATALOG_ENDPOINT = reverse('enterprise_customer_catalog-list')
ENTERPRISE_COURSE_ENROLLMENT_LIST_ENDPOINT = reverse('enterprise-course-enrollment-list')
ENTERPRISE_CUSTOMER_BRANDING_LIST_ENDPOINT = reverse('enterprise-customer-branding-list')
ENTERPRISE_CUSTOMER_BRANDING_DETAIL_ENDPOINT = reverse('enterprise-customer-branding-detail', (TEST_SLUG,))
ENTERPRISE_CUSTOMER_LIST_ENDPOINT = reverse('enterprise-customer-list')
ENTERPRISE_CUSTOMER_DETAIL_ENDPOINT = reverse(
    'enterprise-customer-detail',
    kwargs={'pk': FAKE_UUIDS[0]}
)
ENTERPRISE_CUSTOMER_BASIC_LIST_ENDPOINT = reverse('enterprise-customer-basic-list')
ENTERPRISE_CUSTOMER_CONTAINS_CONTENT_ENDPOINT = reverse(
    'enterprise-customer-contains-content-items',
    kwargs={'pk': FAKE_UUIDS[0]}
)
ENTERPRISE_CUSTOMER_COURSE_ENROLLMENTS_ENDPOINT = reverse('enterprise-customer-course-enrollments', (FAKE_UUIDS[0],))
ENTERPRISE_CUSTOMER_BULK_ENROLL_LEARNERS_IN_COURSES_ENDPOINT = reverse(
    'enterprise-customer-enroll-learners-in-courses',
    (FAKE_UUIDS[0],)
)
ENTERPRISE_CUSTOMER_REPORTING_ENDPOINT = reverse('enterprise-customer-reporting-list')
ENTERPRISE_LEARNER_LIST_ENDPOINT = reverse('enterprise-learner-list')
ENTERPRISE_CUSTOMER_WITH_ACCESS_TO_ENDPOINT = reverse('enterprise-customer-with-access-to')
ENTERPRISE_CUSTOMER_UNLINK_USERS_ENDPOINT = reverse('enterprise-customer-unlink-users', kwargs={'pk': FAKE_UUIDS[0]})
PENDING_ENTERPRISE_LEARNER_LIST_ENDPOINT = reverse('pending-enterprise-learner-list')
LICENSED_ENTERPRISE_COURSE_ENROLLMENTS_REVOKE_ENDPOINT = reverse(
    'licensed-enterprise-course-enrollment-license-revoke'
)
EXPIRED_LICENSED_ENTERPRISE_COURSE_ENROLLMENTS_ENDPOINT = reverse(
    'licensed-enterprise-course-enrollment-bulk-licensed-enrollments-expiration'
)
VERIFIED_SUBSCRIPTION_COURSE_MODE = 'verified'


def side_effect(url, query_parameters):
    """
    returns a url with updated query parameters.
    """
    if any(key in ['utm_medium', 'catalog'] for key in query_parameters):
        return url

    scheme, netloc, path, query_string, fragment = urlsplit(url)
    url_params = parse_qs(query_string)

    # Update url query parameters
    url_params.update(query_parameters)

    return urlunsplit(
        (scheme, netloc, path, urlencode(url_params, doseq=True), fragment),
    )


class BaseTestEnterpriseAPIViews(APITest):
    """
    Shared setup and methods for enterprise api views.
    """
    # Get current datetime, so that all tests can use same datetime.
    now = timezone.now()
    maxDiff = None

    def setUp(self):
        super().setUp()
        self.set_jwt_cookie(ENTERPRISE_OPERATOR_ROLE, ALL_ACCESS_CONTEXT)

    def create_user(self, username=TEST_USERNAME, password=TEST_PASSWORD, is_staff=True, **kwargs):
        """
        Create a test user and set its password.
        """
        self.user = factories.UserFactory(username=username, is_active=True, is_staff=is_staff, **kwargs)
        self.user.set_password(password)
        self.user.save()

    def create_items(self, factory, items):
        """
        Create model instances using given factory
        """
        for item in items:
            factory.create(**item)

    def create_course_enrollments_context(
            self,
            user_exists,
            lms_user_id,
            tpa_user_id,
            user_email,
            mock_tpa_client,
            mock_enrollment_client,
            course_enrollment,
            mock_catalog_contains_course,
            course_in_catalog,
            enable_autocohorting=False
    ):
        """
        Set up for tests that call the enterprise customer course enrollments detail route.
        """
        enterprise_customer = factories.EnterpriseCustomerFactory(
            uuid=FAKE_UUIDS[0],
            name="test_enterprise",
            enable_autocohorting=enable_autocohorting
        )
        factories.EnterpriseCustomerIdentityProviderFactory(
            enterprise_customer=enterprise_customer
        )

        permission = Permission.objects.get(name='Can add Enterprise Customer')
        self.user.user_permissions.add(permission)

        user = None
        # Create a preexisting EnterpriseCustomerUser
        if user_exists:
            if lms_user_id:
                user = factories.UserFactory(id=lms_user_id)
            elif tpa_user_id:
                user = factories.UserFactory(username=tpa_user_id)
            elif user_email:
                user = factories.UserFactory(email=user_email)

            factories.EnterpriseCustomerUserFactory(
                user_id=user.id,
                enterprise_customer=enterprise_customer,
            )

        # Set up ThirdPartyAuth API response
        if tpa_user_id:
            mock_tpa_client.return_value = mock.Mock()
            mock_tpa_client.return_value.get_username_from_remote_id = mock.Mock()
            mock_tpa_client.return_value.get_username_from_remote_id.return_value = tpa_user_id

        # Set up EnrollmentAPI responses
        mock_enrollment_client.return_value = mock.Mock(
            get_course_enrollment=mock.Mock(return_value=course_enrollment),
            enroll_user_in_course=mock.Mock()
        )

        # Set up catalog_contains_course response.
        mock_catalog_contains_course.return_value = course_in_catalog

        return enterprise_customer, user

    def _revocation_factory_objects(self):
        """
        Helper method to provide some testing objects for revocation tests.
        """
        enterprise_customer = factories.EnterpriseCustomerFactory()

        enterprise_customer_user = factories.EnterpriseCustomerUserFactory(
            user_id=self.user.id,
            enterprise_customer=enterprise_customer,
        )
        enterprise_course_enrollment = factories.EnterpriseCourseEnrollmentFactory(
            enterprise_customer_user=enterprise_customer_user,
        )
        licensed_course_enrollment = factories.LicensedEnterpriseCourseEnrollmentFactory(
            enterprise_course_enrollment=enterprise_course_enrollment,
        )

        assert not enterprise_course_enrollment.saved_for_later
        assert not licensed_course_enrollment.is_revoked

        return enterprise_customer_user, enterprise_course_enrollment, licensed_course_enrollment


@ddt.ddt
@mark.django_db
class TestCourseEnrollmentView(BaseTestEnterpriseAPIViews):
    """
    Test EnterpriseCourseEnrollmentViewSet
    """

    @override_settings(ECOMMERCE_SERVICE_WORKER_USERNAME=TEST_USERNAME)
    @mock.patch("enterprise.api.v1.serializers.track_enrollment")
    @ddt.data(
        (
            # A valid request.
            True,
            [
                factories.EnterpriseCustomerUserFactory,
                [{
                    'id': 1, 'user_id': 0,
                    'enterprise_customer__uuid': FAKE_UUIDS[0],
                    'enterprise_customer__name': 'Test Enterprise Customer',
                    'enterprise_customer__active': True, 'enterprise_customer__enable_data_sharing_consent': True,
                    'enterprise_customer__enforce_data_sharing_consent': 'at_enrollment',
                    'enterprise_customer__site__domain': 'example.com',
                    'enterprise_customer__site__name': 'example.com',
                }]
            ],
            {
                'username': TEST_USERNAME,
                'course_id': 'course-v1:edX+DemoX+DemoCourse',
            },
            False,
            201
        ),
        (
            # A valid request to an existing enrollment.
            True,
            [
                factories.EnterpriseCustomerUserFactory,
                [{
                    'id': 1, 'user_id': 0,
                    'enterprise_customer__uuid': FAKE_UUIDS[0],
                    'enterprise_customer__name': 'Test Enterprise Customer',
                    'enterprise_customer__active': True, 'enterprise_customer__enable_data_sharing_consent': True,
                    'enterprise_customer__enforce_data_sharing_consent': 'at_enrollment',
                    'enterprise_customer__site__domain': 'example.com',
                    'enterprise_customer__site__name': 'example.com',
                }]
            ],
            {
                'username': TEST_USERNAME,
                'course_id': 'course-v1:edX+DemoX+DemoCourse',
            },
            True,
            201
        ),
        (
            # A bad request due to an invalid user.
            True,
            [
                factories.EnterpriseCustomerUserFactory,
                [{
                    'id': 1, 'user_id': 0,
                    'enterprise_customer__uuid': FAKE_UUIDS[0],
                    'enterprise_customer__name': 'Test Enterprise Customer',
                    'enterprise_customer__active': True, 'enterprise_customer__enable_data_sharing_consent': True,
                    'enterprise_customer__enforce_data_sharing_consent': 'at_enrollment',
                    'enterprise_customer__site__domain': 'example.com',
                    'enterprise_customer__site__name': 'example.com',
                }]
            ],
            {
                'username': 'does_not_exist',
                'course_id': 'course-v1:edX+DemoX+DemoCourse',
            },
            False,
            400
        ),
        (
            # A rejected request due to missing model permissions.
            False,
            [
                factories.EnterpriseCustomerUserFactory,
                [{
                    'id': 1, 'user_id': 0,
                    'enterprise_customer__uuid': FAKE_UUIDS[0],
                    'enterprise_customer__name': 'Test Enterprise Customer',
                    'enterprise_customer__active': True, 'enterprise_customer__enable_data_sharing_consent': True,
                    'enterprise_customer__enforce_data_sharing_consent': 'at_enrollment',
                    'enterprise_customer__site__domain': 'example.com',
                    'enterprise_customer__site__name': 'example.com',
                }]
            ],
            {
                'username': TEST_USERNAME,
                'consent_granted': True,
                'course_id': 'course-v1:edX+DemoX+DemoCourse',
            },
            False,
            403
        ),
        (
            # A bad request due to a non-existing EnterpriseCustomerUser.
            True,
            [
                factories.EnterpriseCustomerFactory,
                [{
                    'uuid': FAKE_UUIDS[0], 'name': 'Test Enterprise Customer',
                    'active': True, 'enable_data_sharing_consent': True,
                    'enforce_data_sharing_consent': 'at_enrollment',
                    'site__domain': 'example.com', 'site__name': 'example.com',
                }]
            ],
            {
                'username': TEST_USERNAME,
                'course_id': 'course-v1:edX+DemoX+DemoCourse',
            },
            False,
            400
        )
    )
    @ddt.unpack
    def test_post_enterprise_course_enrollment(
        self,
        has_permissions,
        factory,
        request_data,
        enrollment_exists,
        status_code,
        mock_track_enrollment,
    ):
        """
        Make sure service users can post new EnterpriseCourseEnrollments.
        """
        factory_type, factory_data = factory
        if factory_type == factories.EnterpriseCustomerUserFactory:
            factory_data[0]['user_id'] = self.user.pk

        self.create_items(*factory)
        if has_permissions:
            permission = Permission.objects.get(name='Can add enterprise course enrollment')
            self.user.user_permissions.add(permission)

        if enrollment_exists:
            enterprise_customer_user = EnterpriseCustomerUser.objects.get(user_id=self.user.pk)
            EnterpriseCourseEnrollment.objects.create(
                enterprise_customer_user=enterprise_customer_user,
                course_id=request_data['course_id'],
            )

        response = self.client.post(
            settings.TEST_SERVER + ENTERPRISE_COURSE_ENROLLMENT_LIST_ENDPOINT,
            data=request_data
        )
        assert response.status_code == status_code
        response = self.load_json(response.content)

        if status_code == 201:
            enterprise_customer_user = EnterpriseCustomerUser.objects.get(user_id=self.user.pk)
            enrollment = EnterpriseCourseEnrollment.objects.get(
                enterprise_customer_user=enterprise_customer_user,
                course_id=request_data['course_id'],
            )

            self.assertDictEqual(request_data, response)
            if enrollment_exists:
                mock_track_enrollment.assert_not_called()
                assert enrollment.source is None
            else:
                mock_track_enrollment.assert_called_once_with(
                    'rest-api-enrollment',
                    self.user.id,
                    request_data['course_id'],
                )
                assert enrollment.source.slug == EnterpriseEnrollmentSource.OFFER_REDEMPTION
        else:
            mock_track_enrollment.assert_not_called()


@ddt.ddt
@mark.django_db
class TestEnterpriseCustomerUser(BaseTestEnterpriseAPIViews):
    """
    Test enterprise learner list endpoint
    """

    def test_get_enterprise_customer_user_contains_features(self):
        """
        Assert whether the paginated response contains `enterprise_features`.
        """
        user = factories.UserFactory()
        enterprise_customer = factories.EnterpriseCustomerFactory(uuid=FAKE_UUIDS[0])
        factories.EnterpriseCustomerUserFactory(
            user_id=user.id,
            enterprise_customer=enterprise_customer
        )
        response = self.client.get(
            '{host}{path}?username={username}'.format(
                host=settings.TEST_SERVER,
                path=ENTERPRISE_LEARNER_LIST_ENDPOINT,
                username=user.username
            )
        )
        response = self.load_json(response.content)
        assert response['enterprise_features'] is not None

    def test_get_enterprise_customer_user_contains_consent_records(self):
        user = factories.UserFactory()
        enterprise_customer = factories.EnterpriseCustomerFactory(uuid=FAKE_UUIDS[0])
        factories.EnterpriseCustomerUserFactory(
            user_id=user.id,
            enterprise_customer=enterprise_customer
        )
        factories.DataSharingConsentFactory(
            username=user.username,
            enterprise_customer=enterprise_customer,
            course_id=TEST_COURSE,
            granted=True
        )

        expected_json = [{
            'username': user.username,
            'enterprise_customer_uuid': FAKE_UUIDS[0],
            'exists': True,
            'course_id': TEST_COURSE,
            'consent_provided': True,
            'consent_required': False
        }]

        response = self.client.get(
            '{host}{path}?username={username}'.format(
                host=settings.TEST_SERVER,
                path=ENTERPRISE_LEARNER_LIST_ENDPOINT,
                username=user.username
            )
        )
        response = self.load_json(response.content)
        assert expected_json == response['results'][0]['data_sharing_consent_records']

    def test_get_enterprise_customer_user_with_groups(self):
        user = factories.UserFactory()
        group1 = factories.GroupFactory(name='enterprise_enrollment_api_access')
        group1.user_set.add(user)
        group2 = factories.GroupFactory(name='some_other_group')
        group2.user_set.add(user)
        enterprise_customer = factories.EnterpriseCustomerFactory(uuid=FAKE_UUIDS[0])
        factories.EnterpriseCustomerUserFactory(
            user_id=user.id,
            enterprise_customer=enterprise_customer
        )

        expected_groups = ['enterprise_enrollment_api_access']
        response = self.client.get(
            '{host}{path}?username={username}'.format(
                host=settings.TEST_SERVER,
                path=ENTERPRISE_LEARNER_LIST_ENDPOINT,
                username=user.username
            )
        )
        response = self.load_json(response.content)
        assert expected_groups == response['results'][0]['groups']

    @override_settings(ECOMMERCE_SERVICE_WORKER_USERNAME=TEST_USERNAME)
    @ddt.data(
        (True, 201),
        (False, 403)
    )
    @ddt.unpack
    def test_post_enterprise_customer_user(self, has_permissions, status_code):
        """
        Make sure service users can post new EnterpriseCustomerUsers.
        """
        factories.EnterpriseCustomerFactory(uuid=FAKE_UUIDS[0])
        data = {
            'enterprise_customer': FAKE_UUIDS[0],
            'username': TEST_USERNAME,
        }
        if has_permissions:
            permission = Permission.objects.get(name='Can add Enterprise Customer Learner')
            self.user.user_permissions.add(permission)

        response = self.client.post(settings.TEST_SERVER + ENTERPRISE_LEARNER_LIST_ENDPOINT, data=data)
        assert response.status_code == status_code
        response = self.load_json(response.content)

        if status_code == 201:
            data.update({'active': True})
            self.assertDictEqual(data, response)

    def test_post_enterprise_customer_user_logged_out(self):
        """
        Make sure users can't post EnterpriseCustomerUsers when logged out.
        """
        self.client.logout()
        self.create_items(
            factories.EnterpriseCustomerFactory,
            [{
                'uuid': FAKE_UUIDS[0], 'name': 'Test Enterprise Customer',
                'active': True, 'enable_data_sharing_consent': True,
                'enforce_data_sharing_consent': 'at_enrollment',
                'site__domain': 'example.com', 'site__name': 'example.com',
            }]
        )
        data = {
            'enterprise_customer': FAKE_UUIDS[0],
            'username': self.user.username
        }
        response = self.client.post(settings.TEST_SERVER + ENTERPRISE_LEARNER_LIST_ENDPOINT, data=data)
        assert response.status_code == 401


@ddt.ddt
@mark.django_db
class TestPendingEnterpriseCustomerUser(BaseTestEnterpriseAPIViews):
    """
    Test PendingEnterpriseCustomerUserViewSet
    """

    def create_ent_user(self, user_exists, ecu_exists, pending_ecu_exists, user_email, enterprise_customer):
        """
        Creates enterprise users or pending users
        """
        user = None
        if user_exists:
            user = factories.UserFactory(email=user_email)
            if ecu_exists:
                factories.EnterpriseCustomerUserFactory(user_id=user.id, enterprise_customer=enterprise_customer)

        if pending_ecu_exists:
            factories.PendingEnterpriseCustomerUserFactory(
                user_email=user_email, enterprise_customer=enterprise_customer
            )
        return user

    def setup_admin_user(self, is_staff=True):
        """
        Creates an admin user and logs them in
        """
        client_username = 'client_username'
        self.client.logout()
        self.create_user(username=client_username, password=TEST_PASSWORD, is_staff=is_staff)
        self.client.login(username=client_username, password=TEST_PASSWORD)

    @ddt.data(
        {'is_staff': True, 'user_exists': True, 'ecu_exists': False, 'pending_ecu_exists': True, 'status_code': 201},
        {'is_staff': True, 'user_exists': False, 'ecu_exists': False, 'pending_ecu_exists': False, 'status_code': 201},
        {'is_staff': True, 'user_exists': True, 'ecu_exists': False, 'pending_ecu_exists': False, 'status_code': 201},
    )
    @ddt.unpack
    def test_post_pending_enterprise_customer_user_creation(
            self,
            is_staff,
            user_exists,
            ecu_exists,
            pending_ecu_exists,
            status_code):
        """
        Make sure service users can post new PendingEnterpriseCustomerUsers.
        """

        # create user making the request
        self.setup_admin_user(is_staff)

        # Create fake enterprise
        ent_uuid = fake.uuid4()
        enterprise_customer = factories.EnterpriseCustomerFactory(uuid=ent_uuid)

        new_user_email = 'newuser@example.com'
        # data to be passed to the request
        data = {
            'enterprise_customer': ent_uuid,
            'user_email': new_user_email,
        }

        # create preexisting user(s) as necessary
        user = self.create_ent_user(
            user_exists=user_exists,
            ecu_exists=ecu_exists,
            pending_ecu_exists=pending_ecu_exists,
            user_email=new_user_email,
            enterprise_customer=enterprise_customer,
        )

        response = self.client.post(settings.TEST_SERVER + PENDING_ENTERPRISE_LEARNER_LIST_ENDPOINT, data=data)
        assert response.status_code == status_code
        response = self.load_json(response.content)
        self.assertDictEqual(data, response)
        if not user_exists:
            assert PendingEnterpriseCustomerUser.objects.get(
                user_email=new_user_email, enterprise_customer=enterprise_customer
            )
        else:
            assert EnterpriseCustomerUser.objects.get(
                user_id=user.id, enterprise_customer=enterprise_customer, active=user.is_active
            )

    @ddt.data(
        {'is_staff': True, 'user_exists': True, 'ecu_exists': True, 'pending_ecu_exists': False, 'status_code': 204},
        {'is_staff': True, 'user_exists': False, 'ecu_exists': False, 'pending_ecu_exists': True, 'status_code': 204},
    )
    @ddt.unpack
    def test_post_pending_enterprise_customer_user_creation_no_user_created(
        self,
        is_staff,
        user_exists,
        ecu_exists,
        pending_ecu_exists,
        status_code
    ):
        """
        Make sure service users can post new PendingEnterpriseCustomerUsers.
        """

        # create user making the request
        self.setup_admin_user(is_staff)

        # Create fake enterprise
        ent_uuid = fake.uuid4()
        enterprise_customer = factories.EnterpriseCustomerFactory(uuid=ent_uuid)

        new_user_email = 'newuser@example.com'
        # data to be passed to the request
        data = {
            'enterprise_customer': ent_uuid,
            'user_email': new_user_email,
        }

        # create preexisting user(s) as necessary
        self.create_ent_user(
            user_exists=user_exists,
            ecu_exists=ecu_exists,
            pending_ecu_exists=pending_ecu_exists,
            user_email=new_user_email,
            enterprise_customer=enterprise_customer,
        )

        response = self.client.post(settings.TEST_SERVER + PENDING_ENTERPRISE_LEARNER_LIST_ENDPOINT, data=data)
        assert response.status_code == status_code
        assert not response.content

    @ddt.data(
        {'is_staff': False, 'user_exists': False, 'ecu_exists': False, 'pending_ecu_exists': False, 'status_code': 403},
    )
    @ddt.unpack
    def test_post_pending_enterprise_customer_unauthorized_user(
        self,
        is_staff,
        user_exists,
        ecu_exists,
        pending_ecu_exists,
        status_code
    ):
        # create user making the request
        self.setup_admin_user(is_staff)

        # create fake enterprise
        ent_uuid = fake.uuid4()
        enterprise_customer = factories.EnterpriseCustomerFactory(uuid=ent_uuid)

        new_user_email = 'newuser@example.com'
        # data to be passed to the request
        data = {
            'enterprise_customer': ent_uuid,
            'user_email': new_user_email,
        }

        # create preexisting user(s) as necessary
        self.create_ent_user(
            user_exists=user_exists,
            ecu_exists=ecu_exists,
            pending_ecu_exists=pending_ecu_exists,
            user_email=new_user_email,
            enterprise_customer=enterprise_customer,
        )

        response = self.client.post(settings.TEST_SERVER + PENDING_ENTERPRISE_LEARNER_LIST_ENDPOINT, data=data)
        assert response.status_code == status_code

    @ddt.data(
        ([{'user_exists': True, 'ecu_exists': False, 'pending_ecu_exists': True},
          {'user_exists': False, 'ecu_exists': False, 'pending_ecu_exists': False},
          {'user_exists': True, 'ecu_exists': False, 'pending_ecu_exists': False},
          {'user_exists': True, 'ecu_exists': True, 'pending_ecu_exists': False},
          {'user_exists': False, 'ecu_exists': False, 'pending_ecu_exists': True}], 201),
        ([{'user_exists': True, 'ecu_exists': False, 'pending_ecu_exists': True},
          {'user_exists': False, 'ecu_exists': False, 'pending_ecu_exists': False},
          {'user_exists': True, 'ecu_exists': False, 'pending_ecu_exists': False}], 201),
        ([{'user_exists': True, 'ecu_exists': True, 'pending_ecu_exists': False},
          {'user_exists': False, 'ecu_exists': False, 'pending_ecu_exists': True}], 204)
    )
    @ddt.unpack
    def test_post_pending_enterprise_customer_multiple_customers(self, userlist, status_code):
        self.setup_admin_user()
        ent_uuid = fake.uuid4()

        enterprise_customer = factories.EnterpriseCustomerFactory(uuid=ent_uuid)
        data = []
        users = []
        for idx, user in enumerate(userlist):
            user_email = 'new_user{}@example.com'.format(idx)
            data.append({
                'enterprise_customer': ent_uuid,
                'user_email': user_email
            })

            existing_user = self.create_ent_user(
                user_exists=user['user_exists'],
                ecu_exists=user['ecu_exists'],
                pending_ecu_exists=user['pending_ecu_exists'],
                user_email=user_email,
                enterprise_customer=enterprise_customer,
            )
            users.append({
                'user_exists': user['user_exists'],
                'user_email': user_email,
                'existing_user': existing_user
            })

        response = self.client.post(
            settings.TEST_SERVER + PENDING_ENTERPRISE_LEARNER_LIST_ENDPOINT,
            data=data,
            format='json'
        )
        assert response.status_code == status_code
        for user in users:
            # assert that the correct users were created
            if not user['user_exists']:

                assert PendingEnterpriseCustomerUser.objects.get(
                    user_email=user['user_email'], enterprise_customer=enterprise_customer
                )
            else:
                assert EnterpriseCustomerUser.objects.get(
                    user_id=user['existing_user'].id,
                    enterprise_customer=enterprise_customer,
                    active=user['existing_user'].is_active
                )

    def test_post_pending_enterprise_customer_user_logged_out(self):
        """
        Make sure users can't post PendingEnterpriseCustomerUsers when logged out.
        """
        self.client.logout()
        data = {
            'enterprise_customer': FAKE_UUIDS[0],
            'username': self.user.username
        }
        response = self.client.post(settings.TEST_SERVER + PENDING_ENTERPRISE_LEARNER_LIST_ENDPOINT, data=data)
        assert response.status_code == 401


@ddt.ddt
@mark.django_db
class TestPendingEnterpriseCustomerUserEnterpriseAdminViewSet(BaseTestEnterpriseAPIViews):
    """
    Test PendingEnterpriseCustomerUserViewSet and LinkLearnersSerializer
    """

    def create_ent_user(self, user_exists, ecu_exists, pending_ecu_exists, user_email, enterprise_customer):
        """
        Creates enterprise users or pending users
        """
        user = None
        if user_exists:
            user = factories.UserFactory(email=user_email)
            if ecu_exists:
                factories.EnterpriseCustomerUserFactory(user_id=user.id, enterprise_customer=enterprise_customer)

        if pending_ecu_exists:
            factories.PendingEnterpriseCustomerUserFactory(
                user_email=user_email, enterprise_customer=enterprise_customer
            )
        return user

    def setup_admin_user(self):
        """
        Creates an admin user and logs them in
        """
        client_username = 'client_username'
        self.client.logout()
        self.create_user(username=client_username, password=TEST_PASSWORD)
        self.client.login(username=client_username, password=TEST_PASSWORD)

    @ddt.data(
        {'user_exists': True, 'ecu_exists': False, 'pending_ecu_exists': True, 'status_code': 201},
        {'user_exists': False, 'ecu_exists': False, 'pending_ecu_exists': False, 'status_code': 201},
        {'user_exists': True, 'ecu_exists': False, 'pending_ecu_exists': False, 'status_code': 201},
    )
    @ddt.unpack
    def test_post_pending_enterprise_customer_user_creation(
            self,
            user_exists,
            ecu_exists,
            pending_ecu_exists,
            status_code):
        """
        Make sure service users can post new PendingEnterpriseCustomerUsers.
        """

        # create user making the request
        self.setup_admin_user()

        # Create fake enterprise
        ent_uuid = fake.uuid4()
        enterprise_customer = factories.EnterpriseCustomerFactory(uuid=ent_uuid)
        # Fake enterprise admin permissions
        self.set_jwt_cookie(ENTERPRISE_ADMIN_ROLE, ent_uuid)

        new_user_email = 'newuser@example.com'
        # data to be passed to the request
        data = {
            'enterprise_customer': ent_uuid,
            'user_email': new_user_email,
        }

        # create preexisting user(s) as necessary
        user = self.create_ent_user(
            user_exists=user_exists,
            ecu_exists=ecu_exists,
            pending_ecu_exists=pending_ecu_exists,
            user_email=new_user_email,
            enterprise_customer=enterprise_customer,
        )

        response = self.client.post(
            settings.TEST_SERVER + reverse('link-pending-enterprise-learner', kwargs={'enterprise_uuid': ent_uuid}),
            data=data
        )
        assert response.status_code == status_code
        response = self.load_json(response.content)
        self.assertDictEqual(data, response)
        if not user_exists:
            assert PendingEnterpriseCustomerUser.objects.get(
                user_email=new_user_email, enterprise_customer=enterprise_customer
            )
        else:
            assert EnterpriseCustomerUser.objects.get(
                user_id=user.id, enterprise_customer=enterprise_customer, active=user.is_active
            )

    @ddt.data(
        {'user_exists': True, 'ecu_exists': True, 'pending_ecu_exists': False, 'status_code': 204},
        {'user_exists': False, 'ecu_exists': False, 'pending_ecu_exists': True, 'status_code': 204},
    )
    @ddt.unpack
    def test_post_pending_enterprise_customer_user_creation_no_user_created(
        self,
        user_exists,
        ecu_exists,
        pending_ecu_exists,
        status_code
    ):
        """
        Make sure service users can post new PendingEnterpriseCustomerUsers.
        """

        # create user making the request
        self.setup_admin_user()

        # Create fake enterprise
        ent_uuid = fake.uuid4()
        enterprise_customer = factories.EnterpriseCustomerFactory(uuid=ent_uuid)
        # Fake enterprise admin permissions
        self.set_jwt_cookie(ENTERPRISE_ADMIN_ROLE, ent_uuid)

        new_user_email = 'newuser@example.com'
        # data to be passed to the request
        data = {
            'enterprise_customer': ent_uuid,
            'user_email': new_user_email,
        }

        # create preexisting user(s) as necessary
        self.create_ent_user(
            user_exists=user_exists,
            ecu_exists=ecu_exists,
            pending_ecu_exists=pending_ecu_exists,
            user_email=new_user_email,
            enterprise_customer=enterprise_customer,
        )

        response = self.client.post(
            settings.TEST_SERVER + reverse('link-pending-enterprise-learner', kwargs={'enterprise_uuid': ent_uuid}),
            data=data
        )
        assert response.status_code == status_code
        assert not response.content

    def test_post_pending_enterprise_customer_unauthorized_user(self):
        # create user making the request
        self.setup_admin_user()

        # create fake enterprise
        ent_uuid = fake.uuid4()
        enterprise_customer = factories.EnterpriseCustomerFactory(uuid=ent_uuid)

        new_user_email = 'newuser@example.com'
        # data to be passed to the request
        data = {
            'enterprise_customer': ent_uuid,
            'user_email': new_user_email,
        }

        # create preexisting user(s) as necessary
        self.create_ent_user(
            user_exists=False,
            ecu_exists=False,
            pending_ecu_exists=False,
            user_email=new_user_email,
            enterprise_customer=enterprise_customer,
        )

        response = self.client.post(
            settings.TEST_SERVER + reverse('link-pending-enterprise-learner', kwargs={'enterprise_uuid': ent_uuid}),
            data=data
        )
        assert response.status_code == 403

    def test_post_pending_enterprise_customer_empty_bulk_payload(self):
        # create user making the request
        self.setup_admin_user()

        # Create fake enterprise
        ent_uuid = fake.uuid4()
        factories.EnterpriseCustomerFactory(uuid=ent_uuid)
        # Fake enterprise admin permissions
        self.set_jwt_cookie(ENTERPRISE_ADMIN_ROLE, ent_uuid)

        route = reverse('link-pending-enterprise-learner', kwargs={'enterprise_uuid': ent_uuid})
        response = self.client.post(
            settings.TEST_SERVER + route,
            data=[],
            format='json',
        )
        assert response.status_code == 400
        assert response.json() == 'At least one user email is required.'

    def test_post_pending_enterprise_customer_user_authorized_for_different_enterprise(self):
        # create user making the request
        self.setup_admin_user()

        # create fake enterprise
        ent_uuid = fake.uuid4()
        enterprise_customer = factories.EnterpriseCustomerFactory(uuid=ent_uuid)
        # Fake enterprise admin permissions for different enterprise
        self.set_jwt_cookie(ENTERPRISE_ADMIN_ROLE, fake.uuid4())

        new_user_email = 'newuser@example.com'
        # data to be passed to the request
        data = {
            'enterprise_customer': ent_uuid,
            'user_email': new_user_email,
        }

        # create preexisting user(s) as necessary
        self.create_ent_user(
            user_exists=False,
            ecu_exists=False,
            pending_ecu_exists=False,
            user_email=new_user_email,
            enterprise_customer=enterprise_customer,
        )

        response = self.client.post(
            settings.TEST_SERVER + reverse('link-pending-enterprise-learner', kwargs={'enterprise_uuid': ent_uuid}),
            data=data
        )
        assert response.status_code == 403

    @ddt.data(
        ([{'user_exists': True, 'ecu_exists': False, 'pending_ecu_exists': True},
          {'user_exists': False, 'ecu_exists': False, 'pending_ecu_exists': False},
          {'user_exists': True, 'ecu_exists': False, 'pending_ecu_exists': False},
          {'user_exists': True, 'ecu_exists': True, 'pending_ecu_exists': False},
          {'user_exists': False, 'ecu_exists': False, 'pending_ecu_exists': True}], 201),
        ([{'user_exists': True, 'ecu_exists': False, 'pending_ecu_exists': True},
          {'user_exists': False, 'ecu_exists': False, 'pending_ecu_exists': False},
          {'user_exists': True, 'ecu_exists': False, 'pending_ecu_exists': False}], 201),
        ([{'user_exists': True, 'ecu_exists': True, 'pending_ecu_exists': False},
          {'user_exists': False, 'ecu_exists': False, 'pending_ecu_exists': True}], 204)
    )
    @ddt.unpack
    def test_post_pending_enterprise_customer_multiple_customers(self, userlist, status_code):
        self.setup_admin_user()
        ent_uuid = fake.uuid4()
        self.set_jwt_cookie(ENTERPRISE_ADMIN_ROLE, ent_uuid)
        enterprise_customer = factories.EnterpriseCustomerFactory(uuid=ent_uuid)
        data = []
        users = []
        for idx, user in enumerate(userlist):
            user_email = 'new_user{}@example.com'.format(idx)
            data.append({
                'enterprise_customer': ent_uuid,
                'user_email': user_email
            })

            existing_user = self.create_ent_user(
                user_exists=user['user_exists'],
                ecu_exists=user['ecu_exists'],
                pending_ecu_exists=user['pending_ecu_exists'],
                user_email=user_email,
                enterprise_customer=enterprise_customer,
            )
            users.append({
                'user_exists': user['user_exists'],
                'user_email': user_email,
                'existing_user': existing_user
            })

        response = self.client.post(
            settings.TEST_SERVER + reverse('link-pending-enterprise-learner', kwargs={'enterprise_uuid': ent_uuid}),
            data=data,
            format='json',
        )
        assert response.status_code == status_code
        for user in users:
            # assert that the correct users were created
            if not user['user_exists']:
                assert PendingEnterpriseCustomerUser.objects.get(
                    user_email=user['user_email'], enterprise_customer=enterprise_customer
                )
            else:
                assert EnterpriseCustomerUser.objects.get(
                    user_id=user['existing_user'].id,
                    enterprise_customer=enterprise_customer,
                    active=user['existing_user'].is_active
                )

    def test_post_pending_enterprise_customer_user_cannot_create_users_for_different_enterprise(self):
        # create user making the request
        self.setup_admin_user()

        # Create fake enterprise
        ent_uuid = fake.uuid4()
        other_ent_uuid = fake.uuid4()
        enterprise_customer = factories.EnterpriseCustomerFactory(uuid=ent_uuid)
        factories.EnterpriseCustomerFactory(uuid=other_ent_uuid)
        # Fake enterprise admin permissions
        self.set_jwt_cookie(ENTERPRISE_ADMIN_ROLE, ent_uuid)

        new_user_email = 'newuser@example.com'
        # data to be passed to the request
        data = {
            'enterprise_customer': other_ent_uuid,
            'user_email': new_user_email,
        }

        response = self.client.post(
            settings.TEST_SERVER + reverse('link-pending-enterprise-learner', kwargs={'enterprise_uuid': ent_uuid}),
            data=data
        )
        # This should cause a validation error
        assert response.status_code == 400
        assert serializers.LinkLearnersSerializer.NOT_AUTHORIZED_ERROR in response.data['enterprise_customer'][0]
        assert PendingEnterpriseCustomerUser.objects.filter(
            user_email=new_user_email, enterprise_customer=enterprise_customer
        ).count() == 0

    def test_post_pending_enterprise_customer_user_logged_out(self):
        """
        Make sure users can't post PendingEnterpriseCustomerUsers when logged out.
        """
        self.client.logout()
        ent_uuid = fake.uuid4()
        data = {
            'enterprise_customer': ent_uuid,
            'username': self.user.username
        }
        response = self.client.post(
            settings.TEST_SERVER + reverse('link-pending-enterprise-learner', kwargs={'enterprise_uuid': ent_uuid}),
            data=data
        )
        assert response.status_code == 401


@ddt.ddt
@mark.django_db
class TestEnterpriseCustomerViewSet(BaseTestEnterpriseAPIViews):
    """
    Test enterprise customer view set.
    """

    @ddt.data(
        (
            factories.EnterpriseCustomerFactory,
            ENTERPRISE_CUSTOMER_LIST_ENDPOINT,
            itemgetter('uuid'),
            [{
                'uuid': FAKE_UUIDS[0], 'name': 'Test Enterprise Customer', 'slug': TEST_SLUG,
                'active': True,
                'auth_org_id': 'asdf3e2wdas',
                'enable_data_sharing_consent': True,
                'enforce_data_sharing_consent': 'at_enrollment', 'enable_audit_data_reporting': True,
                'site__domain': 'example.com', 'site__name': 'example.com',
                'contact_email': 'fake@example.com', 'sender_alias': 'Test Sender Alias',
                'reply_to': 'fake_reply@example.com', 'hide_labor_market_data': False,
                'modified': '2021-10-20T19:01:31Z',
            }],
            [{
                'uuid': FAKE_UUIDS[0], 'name': 'Test Enterprise Customer',
                'slug': TEST_SLUG, 'active': True,
                'auth_org_id': 'asdf3e2wdas',
                'site': {
                    'domain': 'example.com', 'name': 'example.com'
                },
                'enable_data_sharing_consent': True,
                'enforce_data_sharing_consent': 'at_enrollment',
                'branding_configuration': get_default_branding_object(FAKE_UUIDS[0], TEST_SLUG),
                'identity_provider': None,
                'enable_audit_enrollment': False,
                'replace_sensitive_sso_username': False, 'enable_portal_code_management_screen': False,
                'sync_learner_profile_data': False,
                'enable_audit_data_reporting': True,
                'enable_learner_portal': True,
                'enable_learner_portal_offers': False,
                'enable_portal_learner_credit_management_screen': False,
                'enable_executive_education_2U_fulfillment': False,
                'enable_portal_reporting_config_screen': False,
                'enable_portal_saml_configuration_screen': False,
                'contact_email': 'fake@example.com',
                'enable_portal_subscription_management_screen': False,
                'hide_course_original_price': False,
                'enable_analytics_screen': True,
                'enable_integrated_customer_learner_portal_search': True,
                'enable_career_engagement_network_on_learner_portal': False,
                'enable_portal_lms_configurations_screen': False,
                'sender_alias': 'Test Sender Alias',
                'identity_providers': [],
                'enterprise_customer_catalogs': [],
                'reply_to': 'fake_reply@example.com',
                'enterprise_notification_banner': {'title': '', 'text': ''},
                'hide_labor_market_data': False,
                'modified': '2021-10-20T19:01:31Z',
                'enable_universal_link': False,
                'enable_browse_and_request': False,
                'admin_users': [],
                'enable_generation_of_api_credentials': False,
                'career_engagement_network_message': 'Test message',
                'enable_pathways': True,
                'enable_programs': True,
                'enable_demo_data_for_analytics_and_lpr': False,
                'enable_academies': False,
            }],
        ),
        (
            factories.EnterpriseCustomerUserFactory,
            ENTERPRISE_LEARNER_LIST_ENDPOINT,
            itemgetter('user_id'),
            [{
                'id': 1, 'user_id': 0, 'created': '2021-10-20T19:01:31Z',
                'enterprise_customer__modified': '2021-10-20T19:01:31Z',
                'enterprise_customer__uuid': FAKE_UUIDS[0],
                'enterprise_customer__name': 'Test Enterprise Customer',
                'enterprise_customer__slug': TEST_SLUG,
                'enterprise_customer__active': True, 'enterprise_customer__enable_data_sharing_consent': True,
                'enterprise_customer__enforce_data_sharing_consent': 'at_enrollment',
                'enterprise_customer__site__domain': 'example.com',
                'enterprise_customer__site__name': 'example.com',
                'enterprise_customer__contact_email': 'fake@example.com',
                'enterprise_customer__sender_alias': 'Test Sender Alias',
                'enterprise_customer__reply_to': 'fake_reply@example.com',
                'enterprise_customer__hide_labor_market_data': False,
                'enterprise_customer__auth_org_id': 'asdf3e2wdas',
            }],
            [{
                'id': 1,
                'enterprise_customer': {
                    'uuid': FAKE_UUIDS[0], 'name': 'Test Enterprise Customer',
                    'slug': TEST_SLUG, 'active': True, 'auth_org_id': 'asdf3e2wdas',
                    'site': {
                        'domain': 'example.com', 'name': 'example.com'
                    },
                    'enable_data_sharing_consent': True,
                    'enforce_data_sharing_consent': 'at_enrollment',
                    'branding_configuration': get_default_branding_object(FAKE_UUIDS[0], TEST_SLUG),
                    'identity_provider': None, 'enable_audit_enrollment': False,
                    'replace_sensitive_sso_username': False, 'enable_portal_code_management_screen': False,
                    'sync_learner_profile_data': False, 'enable_audit_data_reporting': False,
                    'enable_learner_portal': True, 'enable_learner_portal_offers': False,
                    'enable_portal_learner_credit_management_screen': False,
                    'enable_executive_education_2U_fulfillment': False,
                    'enable_portal_reporting_config_screen': False,
                    'enable_portal_saml_configuration_screen': False,
                    'contact_email': 'fake@example.com',
                    'enable_portal_subscription_management_screen': False,
                    'hide_course_original_price': False, 'enable_analytics_screen': True,
                    'enable_integrated_customer_learner_portal_search': True,
                    'enable_career_engagement_network_on_learner_portal': False,
                    'enable_portal_lms_configurations_screen': False,
                    'sender_alias': 'Test Sender Alias', 'identity_providers': [],
                    'enterprise_customer_catalogs': [], 'reply_to': 'fake_reply@example.com',
                    'enterprise_notification_banner': {'title': '', 'text': ''},
                    'hide_labor_market_data': False, 'modified': '2021-10-20T19:01:31Z',
                    'enable_universal_link': False, 'enable_browse_and_request': False,
                    'admin_users': [],
                    'enable_generation_of_api_credentials': False,
                    'career_engagement_network_message': 'Test message',
                    'enable_pathways': True,
                    'enable_programs': True,
                    'enable_demo_data_for_analytics_and_lpr': False,
                    'enable_academies': False,
                },
                'enterprise_group': [],
                'active': True, 'user_id': 0, 'user': None,
                'data_sharing_consent_records': [], 'groups': [],
                'created': '2021-10-20T19:01:31Z', 'invite_key': None, 'role_assignments': [],
            }],
        ),
        (
            factories.EnterpriseCourseEnrollmentFactory,
            ENTERPRISE_COURSE_ENROLLMENT_LIST_ENDPOINT,
            itemgetter('enterprise_customer_user'),
            [{
                'enterprise_customer_user__id': 1,
                'course_id': 'course-v1:edX+DemoX+DemoCourse',
                'created': '2021-10-20T19:01:31Z',
                'unenrolled_at': None,
            }],
            [{
                'enterprise_customer_user': 1,
                'course_id': 'course-v1:edX+DemoX+DemoCourse',
                'created': '2021-10-20T19:01:31Z',
                'unenrolled_at': None,
                'enrollment_date': None,
                'enrollment_track': None,
                'user_email': None,
                'course_start': None,
                'course_end': None,
            }],
        ),
        (
            factories.EnterpriseCustomerIdentityProviderFactory,
            ENTERPRISE_CUSTOMER_LIST_ENDPOINT,
            itemgetter('uuid'),
            [{
                'provider_id': FAKE_UUIDS[0],
                'enterprise_customer__uuid': FAKE_UUIDS[1],
                'enterprise_customer__name': 'Test Enterprise Customer',
                'enterprise_customer__slug': TEST_SLUG,
                'enterprise_customer__active': True, 'enterprise_customer__enable_data_sharing_consent': True,
                'enterprise_customer__enforce_data_sharing_consent': 'at_enrollment',
                'enterprise_customer__site__domain': 'example.com',
                'enterprise_customer__site__name': 'example.com',
                'enterprise_customer__contact_email': 'fake@example.com',
                'enterprise_customer__sender_alias': 'Test Sender Alias',
                'enterprise_customer__reply_to': 'fake_reply@example.com',
                'enterprise_customer__hide_labor_market_data': False,
                'enterprise_customer__modified': '2021-10-20T19:01:31Z',
                'enterprise_customer__auth_org_id': 'asdf3e2wdas',
            }],
            [{
                'uuid': FAKE_UUIDS[1], 'name': 'Test Enterprise Customer', 'slug': TEST_SLUG,
                'active': True,
                'auth_org_id': 'asdf3e2wdas',
                'site': {
                    'domain': 'example.com', 'name': 'example.com'
                },
                'enable_data_sharing_consent': True,
                'enforce_data_sharing_consent': 'at_enrollment',
                'branding_configuration': get_default_branding_object(FAKE_UUIDS[1], TEST_SLUG),
                'identity_provider': FAKE_UUIDS[0], 'enable_audit_enrollment': False,
                'replace_sensitive_sso_username': False, 'enable_portal_code_management_screen': False,
                'sync_learner_profile_data': False,
                'enable_audit_data_reporting': False,
                'enable_learner_portal': True,
                'enable_learner_portal_offers': False,
                'enable_portal_learner_credit_management_screen': False,
                'enable_executive_education_2U_fulfillment': False,
                'enable_portal_reporting_config_screen': False,
                'enable_portal_saml_configuration_screen': False,
                'contact_email': 'fake@example.com',
                'enable_portal_subscription_management_screen': False,
                'hide_course_original_price': False,
                'enable_analytics_screen': True,
                'enable_integrated_customer_learner_portal_search': True,
                'enable_career_engagement_network_on_learner_portal': False,
                'enable_portal_lms_configurations_screen': False,
                'sender_alias': 'Test Sender Alias',
                'identity_providers': [
                    {
                        "provider_id": FAKE_UUIDS[0],
                        "default_provider": False,
                    },
                ],
                'enterprise_customer_catalogs': [],
                'reply_to': 'fake_reply@example.com',
                'enterprise_notification_banner': {'title': '', 'text': ''},
                'hide_labor_market_data': False,
                'modified': '2021-10-20T19:01:31Z',
                'enable_universal_link': False,
                'enable_browse_and_request': False,
                'admin_users': [],
                'enable_generation_of_api_credentials': False,
                'career_engagement_network_message': 'Test message',
                'enable_pathways': True,
                'enable_programs': True,
                'enable_demo_data_for_analytics_and_lpr': False,
                'enable_academies': False,
            }],
        ),
        (
            factories.EnterpriseCustomerCatalogFactory,
            ENTERPRISE_CUSTOMER_LIST_ENDPOINT,
            itemgetter('uuid'),
            [{
                'uuid': FAKE_UUIDS[0],
                'enterprise_customer__uuid': FAKE_UUIDS[1],
                'enterprise_customer__name': 'Test Enterprise Customer',
                'enterprise_customer__slug': TEST_SLUG,
                'enterprise_customer__active': True,
                'enterprise_customer__enable_data_sharing_consent': True,
                'enterprise_customer__enforce_data_sharing_consent': 'at_enrollment',
                'enterprise_customer__site__domain': 'example.com',
                'enterprise_customer__site__name': 'example.com',
                'enterprise_customer__contact_email': 'fake@example.com',
                'enterprise_customer__sender_alias': 'Test Sender Alias',
                'enterprise_customer__reply_to': 'fake_reply@example.com',
                'enterprise_customer__hide_labor_market_data': False,
                'enterprise_customer__modified': '2021-10-20T19:01:31Z',
                'enterprise_customer__auth_org_id': 'asdf3e2wdas',
            }],
            [{
                'uuid': FAKE_UUIDS[1], 'name': 'Test Enterprise Customer', 'slug': TEST_SLUG,
                'active': True, 'auth_org_id': 'asdf3e2wdas',
                'site': {
                    'domain': 'example.com', 'name': 'example.com'
                },
                'enable_data_sharing_consent': True,
                'enforce_data_sharing_consent': 'at_enrollment',
                'branding_configuration': get_default_branding_object(FAKE_UUIDS[1], TEST_SLUG),
                'identity_provider': None,
                'enable_audit_enrollment': False,
                'replace_sensitive_sso_username': False,
                'enable_portal_code_management_screen': False,
                'sync_learner_profile_data': False,
                'enable_audit_data_reporting': False,
                'enable_learner_portal': True,
                'enable_learner_portal_offers': False,
                'enable_portal_learner_credit_management_screen': False,
                'enable_executive_education_2U_fulfillment': False,
                'enable_portal_reporting_config_screen': False,
                'enable_portal_saml_configuration_screen': False,
                'contact_email': 'fake@example.com',
                'enable_portal_subscription_management_screen': False,
                'hide_course_original_price': False,
                'enable_analytics_screen': True,
                'enable_integrated_customer_learner_portal_search': True,
                'enable_career_engagement_network_on_learner_portal': False,
                'enable_portal_lms_configurations_screen': False,
                'sender_alias': 'Test Sender Alias',
                'identity_providers': [],
                'enterprise_customer_catalogs': [FAKE_UUIDS[0]],
                'reply_to': 'fake_reply@example.com',
                'enterprise_notification_banner': {'title': '', 'text': ''},
                'hide_labor_market_data': False,
                'modified': '2021-10-20T19:01:31Z',
                'enable_universal_link': False,
                'enable_browse_and_request': False,
                'admin_users': [],
                'enable_generation_of_api_credentials': False,
                'career_engagement_network_message': 'Test message',
                'enable_pathways': True,
                'enable_programs': True,
                'enable_demo_data_for_analytics_and_lpr': False,
                'enable_academies': False,
            }],
        ),
        (
            factories.EnterpriseCustomerBrandingConfigurationFactory,
            ENTERPRISE_CUSTOMER_BRANDING_LIST_ENDPOINT,
            itemgetter('enterprise_customer'),
            [{
                'enterprise_customer__uuid': FAKE_UUIDS[0],
                'enterprise_customer__slug': TEST_SLUG,
                'logo': 'enterprise/branding/1/1_logo.png',
                'primary_color': '#000000',
                'secondary_color': '#ffffff',
                'tertiary_color': '#888888',
            }],
            [{
                'enterprise_customer': FAKE_UUIDS[0],
                'enterprise_slug': TEST_SLUG,
                'logo': settings.LMS_ROOT_URL + settings.MEDIA_URL + 'enterprise/branding/1/1_logo.png',
                'primary_color': '#000000',
                'secondary_color': '#ffffff',
                'tertiary_color': '#888888',
            }],
        ),
    )
    @ddt.unpack
    @mock.patch('enterprise.utils.get_logo_url')
    def test_api_views(self, factory, url, sorting_key, model_items, expected_json, mock_get_logo_url):
        """
        Make sure API end point returns all of the expected fields.
        """
        mock_get_logo_url.return_value = 'http://fake.url'
        self.create_items(factory, model_items)
        response = self.client.get(settings.TEST_SERVER + url)
        response = self.load_json(response.content)
        assert sorted(expected_json, key=sorting_key) == sorted(response['results'], key=sorting_key)

    def test_enterprise_customer_basic_list(self):
        """
            Test basic list endpoint of enterprise_customers
        """
        url = urljoin(settings.TEST_SERVER, ENTERPRISE_CUSTOMER_BASIC_LIST_ENDPOINT)
        enterprise_customers = [
            {
                'name': FAKER.company(),  # pylint: disable=no-member
                'uuid': str(uuid.uuid4())
            }
            for _ in range(15)
        ]
        self.create_items(factories.EnterpriseCustomerFactory, enterprise_customers)
        # now replace 'uuid' key with 'id'  to match with response.
        for enterprise_customer in enterprise_customers:
            enterprise_customer['id'] = enterprise_customer.pop("uuid")
        sorted_enterprise_customers = sorted(enterprise_customers, key=itemgetter('name'))

        response = self.client.get(url)
        assert sorted_enterprise_customers == self.load_json(response.content)

        # test startswith param
        startswith = 'a'
        startswith_enterprise_customers = [
            customer for customer in sorted_enterprise_customers if customer['name'].lower().startswith(startswith)
        ]
        response = self.client.get(url, {'startswith': startswith})
        assert startswith_enterprise_customers == self.load_json(response.content)

        # test name_or_uuid param
        name_or_uuid = enterprise_customers[0]['name']
        name_or_uuid_enterprise_customers = [
            customer for customer in sorted_enterprise_customers if customer['name'] == name_or_uuid
        ]
        response = self.client.get(url, {'name_or_uuid': name_or_uuid})
        assert name_or_uuid_enterprise_customers == self.load_json(response.content)

    @ddt.data(
        # Request missing required permissions query param.
        (True, False, [], {}, False, {'detail': 'User is not allowed to access the view.'}, False, False, False),
        # Staff user that does not have the specified group permission.
        (True, False, [], {'permissions': ['enterprise_enrollment_api_access']}, False,
         {'detail': 'User is not allowed to access the view.'}, False, False, False),
        # Staff user that does have the specified group permission.
        (True, False, ['enterprise_enrollment_api_access'], {'permissions': ['enterprise_enrollment_api_access']},
         True, None, False, False, False),
        # Non staff user that is not linked to the enterprise, nor do they have the group permission.
        (False, False, [], {'permissions': ['enterprise_enrollment_api_access']}, False,
         {'detail': 'User is not allowed to access the view.'}, False, False, False),
        # Non staff user that is not linked to the enterprise, but does have the group permission.
        (False, False, ['enterprise_enrollment_api_access'], {'permissions': ['enterprise_enrollment_api_access']},
         False, None, False, False, False),
        # Non staff user that is linked to the enterprise, but does not have the group permission.
        (False, True, [], {'permissions': ['enterprise_enrollment_api_access']}, False,
         {'detail': 'User is not allowed to access the view.'}, False, False, False),
        # Non staff user that is linked to the enterprise and does have the group permission
        (False, True, ['enterprise_enrollment_api_access'], {'permissions': ['enterprise_enrollment_api_access']},
         True, None, False, False, False),
        # Non staff user that is linked to the enterprise and has group permission and the request has passed
        # multiple groups to check.
        (False, True, ['enterprise_enrollment_api_access'],
         {'permissions': ['enterprise_enrollment_api_access', 'enterprise_data_api_access']}, True, None, False,
         False, False),
        # Staff user with group permission filtering on non existent enterprise id.
        (True, False, ['enterprise_enrollment_api_access'],
         {'permissions': ['enterprise_enrollment_api_access'], 'enterprise_id': FAKE_UUIDS[1]}, False,
         None, False, False, False),
        # Staff user with group permission filtering on enterprise id successfully.
        (True, False, ['enterprise_enrollment_api_access'],
         {'permissions': ['enterprise_enrollment_api_access'], 'enterprise_id': FAKE_UUIDS[0]}, True,
         None, False, False, False),
        # Staff user with group permission filtering on search param with no results.
        (True, False, ['enterprise_enrollment_api_access'],
         {'permissions': ['enterprise_enrollment_api_access'], 'search': 'blah'}, False,
         None, False, False, False),
        # Staff user with group permission filtering on search param with results.
        (True, False, ['enterprise_enrollment_api_access'],
         {'permissions': ['enterprise_enrollment_api_access'], 'search': 'test'}, True,
         None, False, False, False),
        # Staff user with group permission filtering on slug with results.
        (True, False, ['enterprise_enrollment_api_access'],
         {'permissions': ['enterprise_enrollment_api_access'], 'slug': TEST_SLUG}, True,
         None, False, False, False),
        # Staff user with group permissions filtering on slug with no results.
        (True, False, ['enterprise_enrollment_api_access'],
         {'permissions': ['enterprise_enrollment_api_access'], 'slug': 'blah'}, False,
         None, False, False, False),
        # Staff user with group permission filtering on slug with results, with
        # top down assignment & real-time LCM feature enabled,
        # prequery search results enabled and
        # enterprise groups v1 feature enabled
        (True, False, ['enterprise_enrollment_api_access'],
         {'permissions': ['enterprise_enrollment_api_access'], 'slug': TEST_SLUG}, True,
         None, True, True, True),
    )
    @ddt.unpack
    @mock.patch('enterprise.utils.get_logo_url')
    def test_enterprise_customer_with_access_to(
            self,
            is_staff,
            is_linked_to_enterprise,
            user_groups,
            query_params,
            has_access_to_enterprise,
            expected_error,
            is_top_down_assignment_real_time_lcm_enabled,
            feature_prequery_search_suggestions_enabled,
            enterprise_groups_v1_enabled,
            mock_get_logo_url,
    ):
        """
        ``enterprise_customer``'s detail list endpoint ``with_access_to`` should validate permissions
         and serialize the ``EnterpriseCustomer`` objects the user has access to.
        """
        mock_get_logo_url.return_value = 'http://fake.url'
        enterprise_customer_data = {
            'uuid': FAKE_UUIDS[0], 'name': 'Test Enterprise Customer', 'slug': TEST_SLUG,
            'active': True, 'enable_data_sharing_consent': True,
            'enforce_data_sharing_consent': 'at_enrollment', 'enable_portal_code_management_screen': True,
            'enable_portal_reporting_config_screen': False,
            'enable_portal_saml_configuration_screen': False,
            'enable_portal_lms_configurations_screen': False,
            'enable_universal_link': False,
            'enable_browse_and_request': False,
            'site__domain': 'example.com', 'site__name': 'example.com',
            'enable_portal_subscription_management_screen': False,
            'enable_analytics_screen': False,
            'contact_email': 'fake@example.com',
            'sender_alias': 'Test Sender Alias',
            'reply_to': 'fake_reply@example.com',
            'hide_labor_market_data': False,
            'modified': '2021-10-20T19:32:12Z',
            'auth_org_id': 'a34awed234'
        }
        enterprise_customer = factories.EnterpriseCustomerFactory(**enterprise_customer_data)

        # creating a non staff user so verify the insufficient permission conditions.
        user = factories.UserFactory(username='test_user', is_active=True, is_staff=is_staff)
        user.set_password('test_password')
        user.save()

        if is_linked_to_enterprise:
            factories.EnterpriseCustomerUserFactory(
                user_id=user.id,
                enterprise_customer=enterprise_customer,
            )

        for group_name in user_groups:
            group = factories.GroupFactory(name=group_name)
            group.user_set.add(user)

        client = APIClient()
        client.login(username='test_user', password='test_password')
        with override_waffle_flag(
            TOP_DOWN_ASSIGNMENT_REAL_TIME_LCM,
            active=is_top_down_assignment_real_time_lcm_enabled
        ):

            response = client.get(
                f"{settings.TEST_SERVER}{ENTERPRISE_CUSTOMER_WITH_ACCESS_TO_ENDPOINT}?{urlencode(query_params, True)}"
            )
        with override_waffle_flag(
            FEATURE_PREQUERY_SEARCH_SUGGESTIONS,
            active=feature_prequery_search_suggestions_enabled
        ):

            response = client.get(
                f"{settings.TEST_SERVER}{ENTERPRISE_CUSTOMER_WITH_ACCESS_TO_ENDPOINT}?{urlencode(query_params, True)}"
            )
        with override_waffle_flag(
            ENTERPRISE_GROUPS_V1,
            active=enterprise_groups_v1_enabled
        ):

            response = client.get(
                f"{settings.TEST_SERVER}{ENTERPRISE_CUSTOMER_WITH_ACCESS_TO_ENDPOINT}?{urlencode(query_params, True)}"
            )
        response = self.load_json(response.content)
        if has_access_to_enterprise:
            assert response['results'][0] == {
                'uuid': FAKE_UUIDS[0], 'name': 'Test Enterprise Customer', 'slug': TEST_SLUG,
                'active': True,
                'auth_org_id': enterprise_customer_data.get('auth_org_id'),
                'site': {
                    'domain': 'example.com', 'name': 'example.com'
                },
                'enable_data_sharing_consent': True,
                'enforce_data_sharing_consent': 'at_enrollment',
                'branding_configuration': get_default_branding_object(FAKE_UUIDS[0], TEST_SLUG),
                'identity_provider': None,
                'enable_audit_enrollment': False,
                'replace_sensitive_sso_username': False,
                'enable_portal_code_management_screen': True,
                'sync_learner_profile_data': False,
                'enable_audit_data_reporting': False,
                'enable_learner_portal': True,
                'enable_learner_portal_offers': False,
                'enable_portal_learner_credit_management_screen': False,
                'enable_executive_education_2U_fulfillment': False,
                'enable_portal_reporting_config_screen': False,
                'enable_portal_saml_configuration_screen': False,
                'contact_email': 'fake@example.com',
                'enable_portal_subscription_management_screen': False,
                'hide_course_original_price': False,
                'enable_analytics_screen': False,
                'enable_integrated_customer_learner_portal_search': True,
                'enable_career_engagement_network_on_learner_portal': False,
                'enable_portal_lms_configurations_screen': False,
                'sender_alias': 'Test Sender Alias',
                'identity_providers': [],
                'enterprise_customer_catalogs': [],
                'reply_to': 'fake_reply@example.com',
                'enterprise_notification_banner': {'title': '', 'text': ''},
                'hide_labor_market_data': False,
                'modified': '2021-10-20T19:32:12Z',
                'enable_universal_link': False,
                'enable_browse_and_request': False,
                'admin_users': [],
                'enable_generation_of_api_credentials': False,
                'career_engagement_network_message': 'Test message',
                'enable_pathways': True,
                'enable_programs': True,
                'enable_demo_data_for_analytics_and_lpr': False,
                'enable_academies': False,
            }
        else:
            mock_empty_200_success_response = {
                'next': None,
                'previous': None,
                'count': 0,
                'num_pages': 1,
                'current_page': 1,
                'start': 0,
                'results': [],
                'enterprise_features': {
                    'top_down_assignment_real_time_lcm': is_top_down_assignment_real_time_lcm_enabled,
                    'feature_prequery_search_suggestions': feature_prequery_search_suggestions_enabled,
                    'enterprise_groups_v1': enterprise_groups_v1_enabled,
                }
            }
            assert response in (expected_error, mock_empty_200_success_response)

    def test_enterprise_customer_branding_detail(self):
        """
        ``enterprise_customer_branding``'s get endpoint should get the config by looking up the enterprise slug and
         serialize the ``EnterpriseCustomerBrandingConfig``.
        """
        factory = factories.EnterpriseCustomerBrandingConfigurationFactory
        model_items = [
            {
                'enterprise_customer__uuid': FAKE_UUIDS[0],
                'enterprise_customer__slug': TEST_SLUG,
                'logo': 'enterprise/branding/1/1_logo.png',
                'primary_color': '#000000',
                'secondary_color': '#ffffff',
                'tertiary_color': '#888888',
            },
            {
                'enterprise_customer__uuid': FAKE_UUIDS[1],
                'enterprise_customer__slug': 'another-slug',
                'logo': 'enterprise/branding/2/2_logo.png',
                'primary_color': '#000000',
                'secondary_color': '#ffffff',
                'tertiary_color': '#888888',
            },
        ]
        expected_item = {
            'enterprise_customer': FAKE_UUIDS[0],
            'enterprise_slug': TEST_SLUG,
            'logo': settings.LMS_ROOT_URL + settings.MEDIA_URL + 'enterprise/branding/1/1_logo.png',
            'primary_color': '#000000',
            'secondary_color': '#ffffff',
            'tertiary_color': '#888888',
        }
        self.create_items(factory, model_items)
        response = self.client.get(settings.TEST_SERVER + ENTERPRISE_CUSTOMER_BRANDING_DETAIL_ENDPOINT)
        response = self.load_json(response.content)
        assert expected_item == response

    @ddt.data(
        # Note that for admins, the specific enterprise_uuid_for_role is irrelevant because creation is allowed for
        # anybody that is admin for at least one enterprise customer.
        (ENTERPRISE_ADMIN_ROLE, FAKE_UUIDS[0], 201),
        (ENTERPRISE_ADMIN_ROLE, FAKE_UUIDS[1], 201),
        # But of course, learners should not have access.
        (ENTERPRISE_LEARNER_ROLE, FAKE_UUIDS[0], 403),
    )
    @ddt.unpack
    def test_create(self, enterprise_role, enterprise_uuid_for_role, expected_status_code):
        """
        Test that ``EnterpriseCustomer`` can be created by admins of the enterprise.
        """
        self.set_jwt_cookie(enterprise_role, str(enterprise_uuid_for_role))

        response = self.client.post(ENTERPRISE_CUSTOMER_LIST_ENDPOINT, {
            'name': 'Test Create Customer',
            'slug': 'test-create-customer',
            'site': {'domain': 'example.com'},
        }, format='json')

        assert response.status_code == expected_status_code

        if expected_status_code == 201:
            # First, smoke check the response body:
            assert response.json()['name'] == 'Test Create Customer'
            assert response.json()['slug'] == 'test-create-customer'
            assert response.json()['site'] == {'domain': 'example.com', 'name': 'example.com'}
            # Then, look in the database to confirm the customer was created:
            enterprise_customer = EnterpriseCustomer.objects.get(slug='test-create-customer')
            assert enterprise_customer.name == 'Test Create Customer'

    def test_create_missing_site(self):
        """
        Test creating an ``EnterpriseCustomer`` with missing/invalid site argument.
        """
        self.set_jwt_cookie(ENTERPRISE_ADMIN_ROLE, str(FAKE_UUIDS[0]))

        response = self.client.post(ENTERPRISE_CUSTOMER_LIST_ENDPOINT, {
            'name': 'Test Create Customer',
            'slug': 'test-create-customer',
        }, format='json')

        assert response.status_code == 400
        assert response.json() == {'site': ['This field is required.']}

    def test_create_missing_site_domain(self):
        """
        Test creating an ``EnterpriseCustomer`` with missing/invalid site argument.
        """
        self.set_jwt_cookie(ENTERPRISE_ADMIN_ROLE, str(FAKE_UUIDS[0]))

        response = self.client.post(ENTERPRISE_CUSTOMER_LIST_ENDPOINT, {
            'name': 'Test Create Customer',
            'slug': 'test-create-customer',
            'site': {'foo': 'bar'},
        }, format='json')

        assert response.status_code == 400
        assert response.json() == {'site': {'domain': 'This field is required.'}}

    def test_create_non_existent_site(self):
        """
        Test creating an ``EnterpriseCustomer`` with a non-existent site.
        """
        self.set_jwt_cookie(ENTERPRISE_ADMIN_ROLE, str(FAKE_UUIDS[0]))

        response = self.client.post(ENTERPRISE_CUSTOMER_LIST_ENDPOINT, {
            'name': 'Test Create Customer',
            'slug': 'test-create-customer',
            'site': {'domain': 'does.not.exist'},
        }, format='json')

        assert response.status_code == 400
        assert response.json() == {'site': {'domain': 'No Site with the provided domain was found.'}}

    @ddt.data(
        (ENTERPRISE_ADMIN_ROLE, FAKE_UUIDS[0], 200),
        (ENTERPRISE_LEARNER_ROLE, FAKE_UUIDS[0], 403),
        (ENTERPRISE_ADMIN_ROLE, FAKE_UUIDS[1], 403)
    )
    @ddt.unpack
    def test_partial_update(self, enterprise_role, enterprise_uuid_for_role, expected_status_code):
        """
        Test that ``EnterpriseCustomer`` can be updated by admins of the enterprise.
        """

        enterprise_customer = factories.EnterpriseCustomerFactory(uuid=FAKE_UUIDS[0], slug='test-enterprise-slug')

        self.set_jwt_cookie(enterprise_role, str(enterprise_uuid_for_role))

        response = self.client.patch(ENTERPRISE_CUSTOMER_DETAIL_ENDPOINT, {
            "slug": 'new-slug'
        })

        assert response.status_code == expected_status_code

        if expected_status_code == 200:
            enterprise_customer.refresh_from_db()
            assert enterprise_customer.slug == 'new-slug'

    @ddt.data(
        (ENTERPRISE_ADMIN_ROLE, FAKE_UUIDS[0], False, 200),
        (ENTERPRISE_ADMIN_ROLE, FAKE_UUIDS[0], True, 200),
        (ENTERPRISE_LEARNER_ROLE, FAKE_UUIDS[0], False, 403),
        (ENTERPRISE_ADMIN_ROLE, FAKE_UUIDS[1], False, 403),
    )
    @ddt.unpack
    def test_unlink_users(self, enterprise_role, enterprise_uuid_for_role, is_relinkable, expected_status_code):
        """
        Test that enterprise admins can unlink users from enterprise.
        """

        email_1 = 'abc@test.com'
        email_2 = 'efg@test.com'

        user_1 = factories.UserFactory(email=email_1)
        user_2 = factories.UserFactory(email=email_2)

        enterprise_customer = factories.EnterpriseCustomerFactory(uuid=FAKE_UUIDS[0], slug='test-enterprise-slug')

        enterprise_customer_user_1 = factories.EnterpriseCustomerUserFactory(
            user_id=user_1.id,
            enterprise_customer=enterprise_customer
        )
        enterprise_customer_user_2 = factories.EnterpriseCustomerUserFactory(
            user_id=user_2.id,
            enterprise_customer=enterprise_customer
        )

        assert enterprise_customer_user_1.linked is True
        assert enterprise_customer_user_2.linked is True

        self.set_jwt_cookie(enterprise_role, str(enterprise_uuid_for_role))

        response = self.client.post(ENTERPRISE_CUSTOMER_UNLINK_USERS_ENDPOINT, {
            "user_emails": [email_1, email_2],
            "is_relinkable": is_relinkable
        })

        assert response.status_code == expected_status_code

        if expected_status_code == 200:
            enterprise_customer_user_1.refresh_from_db()
            enterprise_customer_user_2.refresh_from_db()
            assert enterprise_customer_user_1.linked is False
            assert enterprise_customer_user_2.linked is False
            assert enterprise_customer_user_2.is_relinkable == is_relinkable
            assert enterprise_customer_user_2.is_relinkable == is_relinkable


@ddt.ddt
@mark.django_db
class TestEnterpriseCustomerCatalogWriteViewSet(BaseTestEnterpriseAPIViews):
    """
    Test EnterpriseCustomerCatalogWriteViewSet
    """
    @ddt.data(
        (False, 403),
        (True, 201),
    )
    @ddt.unpack
    def test_create_catalog(self, is_staff, expected_status_code):
        """
        Test that a catalog can be created
        """
        enterprise_customer = factories.EnterpriseCustomerFactory(uuid=FAKE_UUIDS[0])
        enterprise_catalog_query = factories.EnterpriseCatalogQueryFactory()

        self.set_jwt_cookie(ENTERPRISE_ADMIN_ROLE, str(enterprise_customer.uuid))
        self.user.is_staff = is_staff
        self.user.save()

        response = self.client.post(ENTERPRISE_CUSTOMER_CATALOG_ENDPOINT, {
            "title": "Test Catalog",
            "enterprise_customer": str(enterprise_customer.uuid),
            "enterprise_catalog_query": str(enterprise_catalog_query.id),
        }, format='json')
        response_output = self.load_json(response.content)

        assert response.status_code == expected_status_code

        if expected_status_code == 201:
            assert response_output['title'] == 'Test Catalog'
            assert response_output['enterprise_customer'] == str(enterprise_customer.uuid)
        if expected_status_code == 403:
            assert response_output['detail'] == 'You do not have permission to perform this action.'

    def test_create_existing_catalog(self):
        """
        Test that a catalog cannot be created if it already exists and returns an existing catalog
        This is to prevent duplicate catalogs from being created using an idempotent strategy
        """
        enterprise_customer = factories.EnterpriseCustomerFactory(uuid=FAKE_UUIDS[0])
        enterprise_catalog_query = factories.EnterpriseCatalogQueryFactory()

        self.set_jwt_cookie(ENTERPRISE_ADMIN_ROLE, str(enterprise_customer.uuid))
        self.user.is_staff = True
        self.user.save()

        response = self.client.post(ENTERPRISE_CUSTOMER_CATALOG_ENDPOINT, {
            "title": "Test Catalog",
            "enterprise_customer": str(enterprise_customer.uuid),
            "enterprise_catalog_query": str(enterprise_catalog_query.id),
        }, format='json')
        response_output = self.load_json(response.content)

        duplicate_response = self.client.post(ENTERPRISE_CUSTOMER_CATALOG_ENDPOINT, {
            "title": "Test Catalog 2",
            "enterprise_customer": str(enterprise_customer.uuid),
            "enterprise_catalog_query": str(enterprise_catalog_query.id),
        }, format='json')
        duplicate_response_output = self.load_json(duplicate_response.content)

        response_all = self.client.get(ENTERPRISE_CATALOGS_DETAIL_ENDPOINT)
        response_all_output = self.load_json(response_all.content)

        assert len(response_all_output) == 1
        assert response.status_code == 201
        assert response_output['title'] == 'Test Catalog'
        assert response_output['enterprise_customer'] == str(enterprise_customer.uuid)
        assert duplicate_response.status_code == 200
        assert duplicate_response_output['title'] == 'Test Catalog'
        assert duplicate_response_output['enterprise_customer'] == str(enterprise_customer.uuid)

    def test_create_catalog_incorrect_data(self):
        """
        Test that a catalog cannot be created with a non-existent customer uuid
        """
        enterprise_customer = {
            'uuid': FAKE_UUIDS[0]
        }
        self.set_jwt_cookie(ENTERPRISE_ADMIN_ROLE, str(enterprise_customer['uuid']))
        self.user.is_staff = True
        self.user.save()
        response = self.client.post(ENTERPRISE_CUSTOMER_CATALOG_ENDPOINT, {
            "title": "Test Catalog",
            "enterprise_customer": str(enterprise_customer['uuid']),
        }, format='json')
        response_output = self.load_json(response.content)
        assert response.status_code == 400
        if response.status_code == 400:
            assert "Invalid pk" in response_output['enterprise_customer'][0]

    def test_partial_update_enterprise_customer_catalog(self):
        """
        Test that a catalog can be partially updated
        """
        enterprise_customer = factories.EnterpriseCustomerFactory(uuid=FAKE_UUIDS[0])
        enterprise_catalog_query = factories.EnterpriseCatalogQueryFactory()

        self.set_jwt_cookie(ENTERPRISE_ADMIN_ROLE, str(enterprise_customer.uuid))
        self.user.is_staff = True
        self.user.save()

        post_response = self.client.post(ENTERPRISE_CUSTOMER_CATALOG_ENDPOINT, {
            "title": "Test Catalog",
            "enterprise_customer": str(enterprise_customer.uuid),
            "enterprise_catalog_query": str(enterprise_catalog_query.id),
        }, format='json')
        post_response_output = self.load_json(post_response.content)
        enterprise_customer_catalog_uuid = post_response_output['uuid']

        assert post_response_output['title'] == 'Test Catalog'

        patch_response = self.client.patch(ENTERPRISE_CUSTOMER_CATALOG_ENDPOINT, {
            "title": "Test title update",
            "uuid": enterprise_customer_catalog_uuid,
        }, format='json')
        patch_response_output = self.load_json(patch_response.content)

        assert patch_response.status_code == 200
        assert patch_response_output['title'] == 'Test title update'
        assert patch_response_output['enterprise_customer'] == str(enterprise_customer.uuid)
        assert patch_response_output['uuid'] == enterprise_customer_catalog_uuid

    def test_partial_update_enterprise_customer_catalog_incorrect_data(self):
        """
        Test that a catalog cannot be partially updated with incorrect UUID
        """
        enterprise_customer = factories.EnterpriseCustomerFactory(uuid=FAKE_UUIDS[0])
        catalog_uuid = str(FAKE_UUIDS[0])
        self.set_jwt_cookie(ENTERPRISE_ADMIN_ROLE, str(enterprise_customer.uuid))
        self.user.is_staff = True
        self.user.save()

        patch_response = self.client.patch(ENTERPRISE_CUSTOMER_CATALOG_ENDPOINT, {
            "title": "Test title update",
            "uuid": catalog_uuid,
        }, format='json')
        patch_response_output = self.load_json(patch_response.content)

        assert patch_response.status_code == 404
        assert f'Could not find catalog uuid {catalog_uuid}' in patch_response_output['detail']


@ddt.ddt
@mark.django_db
class TestEnterpriseCustomerCatalogs(BaseTestEnterpriseAPIViews):
    """
    Test EnterpriseCustomerCatalogViewSet
    """
    @ddt.data(
        (False, False),
        (False, True),
        (True, False),
    )
    @ddt.unpack
    def test_enterprise_customer_catalogs_list(self, is_staff, is_linked_to_enterprise):
        """
        ``enterprise_catalogs``'s list endpoint should serialize the ``EnterpriseCustomerCatalog`` model.
        """
        catalog_uuid = FAKE_UUIDS[1]
        catalog_title = 'All Content'
        catalog_filter = {}
        enterprise_customer = factories.EnterpriseCustomerFactory(
            uuid=FAKE_UUIDS[0]
        )
        factories.EnterpriseCustomerCatalogFactory(
            uuid=catalog_uuid,
            title=catalog_title,
            enterprise_customer=enterprise_customer,
            content_filter=catalog_filter
        )
        self.user.is_staff = is_staff
        self.user.save()
        if is_linked_to_enterprise:
            factories.EnterpriseCustomerUserFactory(
                user_id=self.user.id,
                enterprise_customer=enterprise_customer,
            )
        if is_staff or is_linked_to_enterprise:
            expected_results = {
                'count': 1,
                'next': None,
                'previous': None,
                'results': [{
                    'uuid': catalog_uuid,
                    'title': catalog_title,
                    'enterprise_customer': enterprise_customer.uuid,
                    'enterprise_catalog_query': 1
                }]
            }
        else:
            expected_results = {
                'count': 0,
                'next': None,
                'previous': None,
                'results': []
            }

        response = self.client.get(ENTERPRISE_CATALOGS_LIST_ENDPOINT)
        response = self.load_json(response.content)
        # Assert they exist, but don't test `created` and `modified` response keys because their values are
        # non-deterministic.
        if response['results']:
            del response['results'][0]['created']
            del response['results'][0]['modified']

        assert response == expected_results

    @ddt.data(
        {
            'is_staff': False,
            'is_linked_to_enterprise': False,
            'expected_result': {'detail': 'Not found.'},
        },
        {
            'is_staff': False,
            'is_linked_to_enterprise': True,
            'expected_result': fake_enterprise_api.build_fake_enterprise_catalog_detail(
                paginated_content=fake_catalog_api.FAKE_SEARCH_ALL_RESULTS,
                include_enterprise_context=True,
                add_utm_info=False,
                count=3,
            ),
        },
        {
            'is_staff': True,
            'is_linked_to_enterprise': False,
            'expected_result': fake_enterprise_api.build_fake_enterprise_catalog_detail(
                paginated_content=fake_catalog_api.FAKE_SEARCH_ALL_RESULTS,
                include_enterprise_context=True,
                add_utm_info=False,
                count=3,
            ),
        },
        {
            'is_staff': True,
            'is_linked_to_enterprise': True,
            'expected_result': fake_enterprise_api.build_fake_enterprise_catalog_detail(
                paginated_content=fake_catalog_api.FAKE_SEARCH_ALL_RESULTS,
                include_enterprise_context=True,
                add_utm_info=False,
                count=3,
            ),
        },
    )
    @ddt.unpack
    @mock.patch('enterprise.api_client.discovery.CourseCatalogApiServiceClient')
    @mock.patch("enterprise.utils.update_query_parameters", mock.MagicMock(side_effect=side_effect))
    def test_enterprise_customer_catalogs_detail(
            self,
            mock_catalog_api_client,
            is_staff,
            is_linked_to_enterprise,
            expected_result,
    ):
        """
        Make sure the Enterprise Customer's Catalog view correctly returns details about specific catalogs based on
        the content filter.

        Search results should also take into account whether

        * requesting user is staff.
        * requesting user is linked to the EnterpriseCustomer which owns the requested catalog.
        """
        enterprise_customer = factories.EnterpriseCustomerFactory(
            uuid=FAKE_UUIDS[0],
            name="test_enterprise"
        )
        factories.EnterpriseCustomerCatalogFactory(
            uuid=FAKE_UUIDS[1],
            enterprise_customer=enterprise_customer,
            title='All Content',
        )
        if not is_staff:
            self.user.is_staff = False
            self.user.save()
        if is_linked_to_enterprise:
            factories.EnterpriseCustomerUserFactory(
                user_id=self.user.id,
                enterprise_customer=enterprise_customer
            )
        mock_catalog_api_client.return_value = mock.Mock(
            get_catalog_results=mock.Mock(
                return_value=fake_catalog_api.FAKE_SEARCH_ALL_RESULTS
            ),
        )
        response = self.client.get(ENTERPRISE_CATALOGS_DETAIL_ENDPOINT)
        response = self.load_json(response.content)
        # Assert they exist, but don't test `created` and `modified` response keys because their values are
        # non-deterministic.
        if is_staff or is_linked_to_enterprise:
            del response['created']
            del response['modified']

        self.assertDictEqual(response, expected_result)

    @mock.patch('enterprise.api_client.discovery.CourseCatalogApiServiceClient')
    @mock.patch("enterprise.utils.update_query_parameters", mock.MagicMock(side_effect=side_effect))
    def test_enterprise_customer_catalogs_detail_pagination(self, mock_catalog_api_client):
        """
        Verify the EnterpriseCustomerCatalog detail view returns the correct paging URLs.
        """
        enterprise_customer = factories.EnterpriseCustomerFactory(
            uuid=FAKE_UUIDS[0],
            name="test_enterprise"
        )
        factories.EnterpriseCustomerCatalogFactory(
            title='All Content',
            uuid=FAKE_UUIDS[1],
            enterprise_customer=enterprise_customer
        )
        factories.EnterpriseCustomerUserFactory(
            user_id=self.user.id,
            enterprise_customer=enterprise_customer
        )

        mock_catalog_api_client.return_value = mock.Mock(
            get_catalog_results=mock.Mock(
                return_value=fake_catalog_api.FAKE_SEARCH_ALL_RESULTS_WITH_PAGINATION
            ),
        )

        response = self.client.get(ENTERPRISE_CATALOGS_DETAIL_ENDPOINT + '?page=2')
        response = self.load_json(response.content)
        # Assert they exist, but don't test `created` and `modified` response keys because their values are
        # non-deterministic.
        del response['created']
        del response['modified']

        expected_result = fake_enterprise_api.build_fake_enterprise_catalog_detail(
            paginated_content=fake_catalog_api.FAKE_SEARCH_ALL_RESULTS_2,
            previous_url=urljoin('http://testserver', ENTERPRISE_CATALOGS_DETAIL_ENDPOINT) + '?page=1',
            next_url=urljoin('http://testserver/', ENTERPRISE_CATALOGS_DETAIL_ENDPOINT) + '?page=3',
            include_enterprise_context=True,
            add_utm_info=False,
            count=2,
        )
        assert response == expected_result

    @mock.patch('enterprise.api_client.discovery.CourseCatalogApiServiceClient')
    @mock.patch("enterprise.utils.update_query_parameters", mock.MagicMock(side_effect=side_effect))
    def test_enterprise_customer_catalogs_detail_pagination_filtering(self, mock_catalog_api_client):
        """
        Verify the EnterpriseCustomerCatalog detail view returns the correct paging URLs.
        """
        enterprise_customer = factories.EnterpriseCustomerFactory(
            uuid=FAKE_UUIDS[0],
            name="test_enterprise"
        )
        factories.EnterpriseCustomerCatalogFactory(
            title='All Content',
            uuid=FAKE_UUIDS[1],
            enterprise_customer=enterprise_customer
        )
        factories.EnterpriseCustomerUserFactory(
            user_id=self.user.id,
            enterprise_customer=enterprise_customer
        )

        mock_catalog_api_client.return_value = mock.Mock(
            get_catalog_results=mock.Mock(
                return_value=fake_catalog_api.FAKE_SEARCH_ALL_RESULTS_WITH_PAGINATION_1
            ),
        )
        response = self.client.get(ENTERPRISE_CATALOGS_DETAIL_ENDPOINT + '?page=2')
        response = self.load_json(response.content)
        # Assert they exist, but don't test `created` and `modified` response keys because their values are
        # non-deterministic.
        del response['created']
        del response['modified']

        expected_result = fake_enterprise_api.build_fake_enterprise_catalog_detail(
            paginated_content=fake_catalog_api.FAKE_SEARCH_ALL_RESULTS_3,
            previous_url=urljoin('http://testserver', ENTERPRISE_CATALOGS_DETAIL_ENDPOINT) + '?page=1',
            next_url=urljoin('http://testserver/', ENTERPRISE_CATALOGS_DETAIL_ENDPOINT) + '?page=3',
            add_utm_info=False,
            count=5,
        )
        assert response == expected_result

    @ddt.data(
        (False, {'course_run_ids': ['fake1', 'fake2']}, {}),
        (False, {'program_uuids': ['fake1', 'fake2']}, {}),
        (
            True,
            {
                'course_run_ids': [
                    fake_catalog_api.FAKE_COURSE_RUN['key'],
                    fake_catalog_api.FAKE_COURSE_RUN2['key']
                ]
            },
            {
                'results': [
                    fake_catalog_api.FAKE_COURSE_RUN,
                    fake_catalog_api.FAKE_COURSE_RUN2
                ]
            }
        ),
        (
            True,
            {
                'program_uuids': [
                    fake_catalog_api.FAKE_SEARCH_ALL_PROGRAM_RESULT_1['uuid'],
                    fake_catalog_api.FAKE_SEARCH_ALL_PROGRAM_RESULT_2['uuid']
                ]
            },
            {
                'results': [
                    fake_catalog_api.FAKE_SEARCH_ALL_PROGRAM_RESULT_1,
                    fake_catalog_api.FAKE_SEARCH_ALL_PROGRAM_RESULT_2
                ]
            }
        ),
    )
    @ddt.unpack
    @mock.patch('enterprise.api_client.discovery.CourseCatalogApiServiceClient')
    def test_enterprise_catalog_contains_content_items_with_search(self, contains_content_items, query_params,
                                                                   search_results, mock_catalog_api_client):
        """
        Ensure contains_content_items endpoint returns expected result when
        the discovery service's search endpoint is used to determine whether
        or not the catalog contains the given content items.
        """
        enterprise_customer = factories.EnterpriseCustomerFactory(uuid=FAKE_UUIDS[0])
        factories.EnterpriseCustomerCatalogFactory(
            uuid=FAKE_UUIDS[1],
            enterprise_customer=enterprise_customer,
        )

        mock_catalog_api_client.return_value = mock.Mock(
            get_catalog_results=mock.Mock(return_value=search_results)
        )

        response = self.client.get(ENTERPRISE_CATALOGS_CONTAINS_CONTENT_ENDPOINT + '?' + urlencode(query_params, True))
        response_json = self.load_json(response.content)

        assert response_json['contains_content_items'] == contains_content_items

    @ddt.data(
        (False, {'course_run_ids': ['fake1', 'fake2']}),
        (False, {'program_uuids': ['fake1', 'fake2']}),
        (
            True,
            {
                'course_run_ids': [
                    fake_catalog_api.FAKE_COURSE_RUN['key'],
                    fake_catalog_api.FAKE_COURSE_RUN2['key']
                ]
            },
        ),
        (
            True,
            {
                'program_uuids': [
                    fake_catalog_api.FAKE_SEARCH_ALL_PROGRAM_RESULT_1['uuid'],
                    fake_catalog_api.FAKE_SEARCH_ALL_PROGRAM_RESULT_2['uuid']
                ]
            },
        ),
    )
    @ddt.unpack
    @mock.patch('enterprise.api_client.discovery.CourseCatalogApiServiceClient')
    def test_enterprise_catalog_contains_content_items_without_search(self, contains_content_items, query_params,
                                                                      mock_catalog_api_client):
        """
        Ensure contains_content_items endpoint returns expected result when
        the catalog's content_filter specifies unique keys.
        """
        enterprise_customer = factories.EnterpriseCustomerFactory(uuid=FAKE_UUIDS[0])
        factories.EnterpriseCustomerCatalogFactory(
            uuid=FAKE_UUIDS[1],
            enterprise_customer=enterprise_customer,
            content_filter={
                'key': [
                    fake_catalog_api.FAKE_COURSE_RUN['key'],
                    fake_catalog_api.FAKE_COURSE_RUN2['key']
                ],
                'uuid': [
                    fake_catalog_api.FAKE_SEARCH_ALL_PROGRAM_RESULT_1['uuid'],
                    fake_catalog_api.FAKE_SEARCH_ALL_PROGRAM_RESULT_2['uuid']
                ]
            },
            enterprise_catalog_query=None,
        )

        mock_catalog_api_client.return_value = mock.Mock(
            get_catalog_results=mock.Mock(return_value={})
        )

        response = self.client.get(ENTERPRISE_CATALOGS_CONTAINS_CONTENT_ENDPOINT + '?' + urlencode(query_params, True))
        response_json = self.load_json(response.content)

        assert response_json['contains_content_items'] == contains_content_items

    def test_enterprise_catalog_contains_content_items_no_query_params(self):
        """
        Ensure contains_content_items endpoint returns error message
        when no query parameters are provided.
        """
        enterprise_customer = factories.EnterpriseCustomerFactory(uuid=FAKE_UUIDS[0])
        factories.EnterpriseCustomerCatalogFactory(
            uuid=FAKE_UUIDS[1],
            enterprise_customer=enterprise_customer,
        )

        response = self.client.get(ENTERPRISE_CATALOGS_CONTAINS_CONTENT_ENDPOINT)
        response_json = self.load_json(response.content)

        message = response_json[0]
        assert 'program_uuids' in message
        assert 'course_run_ids' in message
        assert response.status_code == 400

    @ddt.data(
        (False, False, False, {}, {'detail': 'Not found.'}),
        (False, True, False, {'detail': 'Not found.'}, {'detail': 'Not found.'}),
        (False, True, False, {'detail': 'Not found.'}, {'detail': 'Not found.'}),
        (
            False,
            True,
            True,
            fake_catalog_api.FAKE_COURSE_RUN,
            update_course_run_with_enterprise_context(
                fake_catalog_api.FAKE_COURSE_RUN,
                add_utm_info=True,
                enterprise_catalog_uuid=FAKE_UUIDS[1]
            ),
        ),
        (True, False, False, {}, {'detail': 'Not found.'}),
        (True, True, False, {'detail': 'Not found.'}, {'detail': 'Not found.'}),
        (True, True, False, {'detail': 'Not found.'}, {'detail': 'Not found.'}),
        (
            True,
            True,
            True,
            fake_catalog_api.FAKE_COURSE_RUN,
            update_course_run_with_enterprise_context(
                fake_catalog_api.FAKE_COURSE_RUN,
                add_utm_info=True,
                enterprise_catalog_uuid=FAKE_UUIDS[1]
            ),
        ),
    )
    @ddt.unpack
    @mock.patch('enterprise.models.EnterpriseCatalogApiClient')
    @mock.patch('enterprise.api_client.discovery.CourseCatalogApiServiceClient')
    def test_enterprise_catalog_course_run_detail(
            self,
            is_staff,
            is_linked_to_enterprise,
            is_course_run_in_catalog,
            mocked_course_run,
            expected_result,
            mock_catalog_api_client,
            mock_ent_catalog_api_client
    ):
        """
        The ``course_run`` detail endpoint should return correct results from course discovery,
        with enterprise context in courses.
        """
        enterprise_customer = factories.EnterpriseCustomerFactory(uuid=FAKE_UUIDS[0], name="test_enterprise")
        factories.EnterpriseCustomerCatalogFactory(
            uuid=FAKE_UUIDS[1],
            enterprise_customer=enterprise_customer,
        )
        if is_staff:
            self.user.is_staff = True
            self.user.save()
        if is_linked_to_enterprise:
            factories.EnterpriseCustomerUserFactory(
                user_id=self.user.id,
                enterprise_customer=enterprise_customer
            )
        search_results = {}
        if is_course_run_in_catalog:
            search_results = {'results': [fake_catalog_api.FAKE_COURSE_RUN]}
        mock_ent_catalog_api_client.return_value.contains_content_items.return_value = is_course_run_in_catalog
        mock_catalog_api_client.return_value = mock.Mock(
            get_catalog_results=mock.Mock(return_value=search_results),
            get_course_run=mock.Mock(return_value=mocked_course_run),
        )
        response = self.client.get(ENTERPRISE_CATALOGS_COURSE_RUN_ENDPOINT)
        response = self.load_json(response.content)

        assert response == expected_result

    @ddt.data(
        (False, False, False, {}, {'detail': 'Not found.'}),
        (False, True, False, {'detail': 'Not found.'}, {'detail': 'Not found.'}),
        (False, True, False, {'detail': 'Not found.'}, {'detail': 'Not found.'}),
        (
            False,
            True,
            True,
            fake_catalog_api.FAKE_COURSE,
            update_course_with_enterprise_context(
                fake_catalog_api.FAKE_COURSE,
                add_utm_info=True,
                enterprise_catalog_uuid=FAKE_UUIDS[1]
            ),
        ),
        (True, False, False, {}, {'detail': 'Not found.'}),
        (True, True, False, {'detail': 'Not found.'}, {'detail': 'Not found.'}),
        (True, True, False, {'detail': 'Not found.'}, {'detail': 'Not found.'}),
        (
            True,
            True,
            True,
            fake_catalog_api.FAKE_COURSE,
            update_course_with_enterprise_context(
                fake_catalog_api.FAKE_COURSE,
                add_utm_info=True,
                enterprise_catalog_uuid=FAKE_UUIDS[1]
            ),
        ),
    )
    @ddt.unpack
    @mock.patch('enterprise.models.EnterpriseCatalogApiClient')
    @mock.patch('enterprise.api_client.discovery.CourseCatalogApiServiceClient')
    def test_enterprise_catalog_course_detail(
            self,
            is_staff,
            is_linked_to_enterprise,
            is_course_in_catalog,
            mocked_course,
            expected_result,
            mock_catalog_api_client,
            mock_ent_catalog_api_client
    ):
        """
        The ``course`` detail endpoint should return correct results from course discovery,
        with enterprise context in courses and course runs.
        """
        enterprise_customer = factories.EnterpriseCustomerFactory(uuid=FAKE_UUIDS[0], name="test_enterprise")
        factories.EnterpriseCustomerCatalogFactory(
            uuid=FAKE_UUIDS[1],
            enterprise_customer=enterprise_customer,
        )
        if is_staff:
            self.user.is_staff = True
            self.user.save()
        if is_linked_to_enterprise:
            factories.EnterpriseCustomerUserFactory(
                user_id=self.user.id,
                enterprise_customer=enterprise_customer
            )
        search_results = {}
        if is_course_in_catalog:
            search_results = {'results': [fake_catalog_api.FAKE_COURSE]}
        mock_ent_catalog_api_client.return_value.contains_content_items.return_value = is_course_in_catalog
        mock_catalog_api_client.return_value = mock.Mock(
            get_catalog_results=mock.Mock(return_value=search_results),
            get_course_details=mock.Mock(return_value=mocked_course),
        )
        response = self.client.get(ENTERPRISE_CATALOGS_COURSE_ENDPOINT)
        response = self.load_json(response.content)

        assert response == expected_result

    @ddt.data(
        (False, False, False, False, {}, {'detail': 'Not found.'}),
        (False, True, False, False, {'detail': 'Not found.'}, {'detail': 'Not found.'}),
        (False, True, True, False, {'detail': 'Not found.'}, {'detail': 'Not found.'}),
        (
            False,
            True,
            True,
            True,
            fake_catalog_api.FAKE_PROGRAM_RESPONSE1,
            update_program_with_enterprise_context(
                fake_catalog_api.FAKE_PROGRAM_RESPONSE1,
                add_utm_info=True,
                enterprise_catalog_uuid=FAKE_UUIDS[1]
            ),
        ),
        (True, False, False, False, {}, {'detail': 'Not found.'}),
        (True, True, False, False, {'detail': 'Not found.'}, {'detail': 'Not found.'}),
        (True, True, True, False, {'detail': 'Not found.'}, {'detail': 'Not found.'}),
        (
            True,
            True,
            True,
            True,
            fake_catalog_api.FAKE_PROGRAM_RESPONSE1,
            update_program_with_enterprise_context(
                fake_catalog_api.FAKE_PROGRAM_RESPONSE1,
                add_utm_info=True,
                enterprise_catalog_uuid=FAKE_UUIDS[1]
            ),
        ),
    )
    @ddt.unpack
    @mock.patch('enterprise.models.EnterpriseCatalogApiClient')
    @mock.patch('enterprise.api_client.discovery.CourseCatalogApiServiceClient')
    def test_enterprise_catalog_program_detail(
            self,
            is_staff,
            is_linked_to_enterprise,
            has_existing_catalog,
            is_program_in_catalog,
            mocked_program,
            expected_result,
            mock_catalog_api_client,
            mock_ent_catalog_api_client
    ):
        """
        The ``programs`` detail endpoint should return correct results from course discovery,
        with enterprise context in courses and course runs.
        """
        enterprise_customer = factories.EnterpriseCustomerFactory(uuid=FAKE_UUIDS[0], name="test_enterprise")
        factories.EnterpriseCustomerIdentityProviderFactory(
            enterprise_customer=enterprise_customer,
            provider_id='saml-testshib',
        )
        if is_staff:
            self.user.is_staff = True
            self.user.save()
        if is_linked_to_enterprise:
            factories.EnterpriseCustomerUserFactory(
                user_id=self.user.id,
                enterprise_customer=enterprise_customer
            )
        if has_existing_catalog:
            factories.EnterpriseCustomerCatalogFactory(
                uuid=FAKE_UUIDS[1],
                enterprise_customer=enterprise_customer,
            )
        search_results = {}
        if is_program_in_catalog:
            search_results = {'results': [fake_catalog_api.FAKE_SEARCH_ALL_PROGRAM_RESULT_1]}
        mock_ent_catalog_api_client.return_value.contains_content_items.return_value = is_program_in_catalog
        mock_catalog_api_client.return_value = mock.Mock(
            get_catalog_results=mock.Mock(return_value=search_results),
            get_program_by_uuid=mock.Mock(return_value=mocked_program),
        )
        response = self.client.get(ENTERPRISE_CATALOGS_PROGRAM_ENDPOINT)
        response = self.load_json(response.content)

        assert response == expected_result

    @ddt.data(
        (False, {'course_run_ids': ['fake1', 'fake2']}, {}),
        (False, {'program_uuids': ['fake1', 'fake2']}, {}),
        (
            True,
            {
                'course_run_ids': [
                    fake_catalog_api.FAKE_COURSE_RUN['key'],
                    fake_catalog_api.FAKE_COURSE_RUN2['key']
                ]
            },
            {
                'results': [
                    fake_catalog_api.FAKE_COURSE_RUN,
                    fake_catalog_api.FAKE_COURSE_RUN2
                ]
            }
        ),
        (
            True,
            {
                'program_uuids': [
                    fake_catalog_api.FAKE_SEARCH_ALL_PROGRAM_RESULT_1['uuid'],
                    fake_catalog_api.FAKE_SEARCH_ALL_PROGRAM_RESULT_2['uuid']
                ]
            },
            {
                'results': [
                    fake_catalog_api.FAKE_SEARCH_ALL_PROGRAM_RESULT_1,
                    fake_catalog_api.FAKE_SEARCH_ALL_PROGRAM_RESULT_2
                ]
            }
        ),
    )
    @ddt.unpack
    @mock.patch('enterprise.api_client.discovery.CourseCatalogApiServiceClient')
    def test_enterprise_customer_contains_content_items(self, contains_content_items, query_params, search_results,
                                                        mock_catalog_api_client):
        """
        Ensure contains_content_items endpoint returns expected result when query parameters are provided.
        """
        enterprise_customer = factories.EnterpriseCustomerFactory(uuid=FAKE_UUIDS[0])
        factories.EnterpriseCustomerCatalogFactory(
            uuid=FAKE_UUIDS[1],
            enterprise_customer=enterprise_customer
        )

        mock_catalog_api_client.return_value = mock.Mock(
            get_catalog_results=mock.Mock(return_value=search_results)
        )

        response = self.client.get(ENTERPRISE_CUSTOMER_CONTAINS_CONTENT_ENDPOINT + '?' + urlencode(query_params, True))
        response_json = self.load_json(response.content)

        assert response_json['contains_content_items'] == contains_content_items

    def test_enterprise_customer_contains_content_items_no_catalogs(self):
        """
        Ensure contains_content_items endpoint returns False when the EnterpriseCustomer
        does not have any associated EnterpriseCustomerCatalogs.
        """
        factories.EnterpriseCustomerFactory(uuid=FAKE_UUIDS[0])
        query_params = {'course_run_ids': [
            fake_catalog_api.FAKE_COURSE_RUN['key'],
            fake_catalog_api.FAKE_COURSE_RUN2['key']
        ]}

        response = self.client.get(ENTERPRISE_CUSTOMER_CONTAINS_CONTENT_ENDPOINT + '?' + urlencode(query_params, True))
        response_json = self.load_json(response.content)

        assert response_json['contains_content_items'] is False

    def test_enterprise_customer_contains_content_items_no_query_params(self):
        """
        Ensure contains_content_items endpoint returns an error when no query parameters are provided.
        """
        enterprise_customer = factories.EnterpriseCustomerFactory(uuid=FAKE_UUIDS[0])
        factories.EnterpriseCustomerCatalogFactory(
            uuid=FAKE_UUIDS[1],
            enterprise_customer=enterprise_customer,
        )

        response = self.client.get(ENTERPRISE_CUSTOMER_CONTAINS_CONTENT_ENDPOINT)
        response_json = self.load_json(response.content)

        message = response_json[0]
        assert 'program_uuids' in message
        assert 'course_run_ids' in message
        assert response.status_code == 400


@ddt.ddt
@mark.django_db
class TestEnterprisesCustomerCourseEnrollments(BaseTestEnterpriseAPIViews):
    """
    Test the Enterprise Customer course enrollments detail route
    """

    def test_enterprise_customer_course_enrollments_non_list_request(self):
        """
        Test the Enterprise Customer course enrollments detail route with an invalid expected json format.
        """
        factories.EnterpriseCustomerFactory(
            uuid=FAKE_UUIDS[0],
            name="test_enterprise"
        )

        permission = Permission.objects.get(name='Can add Enterprise Customer')
        self.user.user_permissions.add(permission)

        expected_result = {'non_field_errors': ['Expected a list of items but got type "dict".']}

        # Make the call!
        response = self.client.post(
            settings.TEST_SERVER + ENTERPRISE_CUSTOMER_COURSE_ENROLLMENTS_ENDPOINT,
            data=json.dumps({}),
            content_type='application/json',
        )
        response = self.load_json(response.content)

        self.assertDictEqual(response, expected_result)

    @ddt.data(
        (
            False,
            False,
            None,
            [{}],
            [{'course_mode': ['This field is required.'], 'course_run_id': ['This field is required.']}],
        ),
        (
            False,
            True,
            None,
            [{'course_mode': 'audit', 'course_run_id': 'course-v1:edX+DemoX+Demo_Course'}],
            [{
                'non_field_errors': [
                    'At least one of the following fields must be specified and map to an EnterpriseCustomerUser: '
                    'lms_user_id, tpa_user_id, user_email'
                ]
            }],
        ),
        (
            False,
            True,
            None,
            [{
                'course_mode': 'audit',
                'course_run_id': 'course-v1:edX+DemoX+Demo_Course',
                'lms_user_id': 10,
            }],
            [{
                'non_field_errors': [
                    'At least one of the following fields must be specified and map to an EnterpriseCustomerUser: '
                    'lms_user_id, tpa_user_id, user_email'
                ]
            }],
        ),
        (
            False,
            True,
            None,
            [{
                'course_mode': 'audit',
                'course_run_id': 'course-v1:edX+DemoX+Demo_Course',
                'tpa_user_id': 'abc',
            }],
            [{
                'non_field_errors': [
                    'At least one of the following fields must be specified and map to an EnterpriseCustomerUser: '
                    'lms_user_id, tpa_user_id, user_email'
                ]
            }],
        ),
        (
            True,
            False,
            None,
            [{
                'course_mode': 'audit',
                'course_run_id': 'course-v1:edX+DemoX+Demo_Course',
                'lms_user_id': 10,
            }],
            [{
                'course_run_id': [
                    'The course run id course-v1:edX+DemoX+Demo_Course is not in the catalog '
                    'for Enterprise Customer test_enterprise'
                ]
            }],
        ),
        (
            False,
            True,
            None,
            [{
                'course_mode': 'audit',
                'course_run_id': 'course-v1:edX+DemoX+Demo_Course',
                'lms_user_id': 10,
                'tpa_user_id': 'abc',
            }],
            [{
                'non_field_errors': [
                    'At least one of the following fields must be specified and map to an EnterpriseCustomerUser: '
                    'lms_user_id, tpa_user_id, user_email'
                ]
            }],
        ),
        (
            True,
            True,
            {'is_active': True, 'mode': VERIFIED_SUBSCRIPTION_COURSE_MODE},
            [{
                'course_mode': 'audit',
                'course_run_id': 'course-v1:edX+DemoX+Demo_Course',
                'lms_user_id': 10,
            }],
            [{
                'detail': (
                    'The user is already enrolled in the course course-v1:edX+DemoX+Demo_Course '
                    'in verified mode and cannot be enrolled in audit mode'
                )
            }],
        ),
        (
            True,
            True,
            {'is_active': False, 'mode': 'audit'},
            [{
                'course_mode': 'audit',
                'course_run_id': 'course-v1:edX+DemoX+Demo_Course',
                'lms_user_id': 10,
                'cohort': 'masters'
            }],
            [{
                'detail': (
                    'Auto-cohorting is not enabled for this enterprise'
                )
            }],
        ),

    )
    @ddt.unpack
    @mock.patch('enterprise.models.EnterpriseCustomer.catalog_contains_course')
    @mock.patch('enterprise.api.v1.serializers.ThirdPartyAuthApiClient')
    @mock.patch('enterprise.models.EnrollmentApiClient')
    @mock.patch('enterprise.models.utils.track_event', mock.MagicMock())
    def test_enterprise_customer_course_enrollments_detail_errors(
            self,
            user_exists,
            course_in_catalog,
            course_enrollment,
            post_data,
            expected_result,
            mock_enrollment_client,
            mock_tpa_client,
            mock_catalog_contains_course,
    ):
        """
        Test the Enterprise Customer course enrollments detail route error cases.
        """
        payload = post_data[0]
        self.create_course_enrollments_context(
            user_exists,
            payload.get('lms_user_id'),
            payload.get('tpa_user_id'),
            payload.get('user_email'),
            mock_tpa_client,
            mock_enrollment_client,
            course_enrollment,
            mock_catalog_contains_course,
            course_in_catalog
        )

        # Make the call!
        response = self.client.post(
            settings.TEST_SERVER + ENTERPRISE_CUSTOMER_COURSE_ENROLLMENTS_ENDPOINT,
            data=json.dumps(post_data),
            content_type='application/json',
        )
        response = self.load_json(response.content)

        self.assertListEqual(response, expected_result)

    @ddt.data(
        (
            False,
            None,
            [{
                'course_mode': 'audit',
                'course_run_id': 'course-v1:edX+DemoX+Demo_Course',
                'lms_user_id': 10,
                'tpa_user_id': 'abc',
                'user_email': 'abc@test.com',
            }],
        ),
        (
            True,
            None,
            [{
                'course_mode': 'audit',
                'course_run_id': 'course-v1:edX+DemoX+Demo_Course',
                'lms_user_id': 10,
            }],
        ),
        (
            True,
            None,
            [{
                'course_mode': 'audit',
                'course_run_id': 'course-v1:edX+DemoX+Demo_Course',
                'tpa_user_id': 'abc',
            }],
        ),
        (
            True,
            None,
            [{
                'course_mode': 'audit',
                'course_run_id': 'course-v1:edX+DemoX+Demo_Course',
                'user_email': 'abc@test.com',
            }],
        ),
        (
            True,
            None,
            [{
                'course_mode': 'audit',
                'course_run_id': 'course-v1:edX+DemoX+Demo_Course',
                'lms_user_id': 10,
                'email_students': True
            }],
        ),
        (
            True,
            None,
            [{
                'course_mode': 'audit',
                'course_run_id': 'course-v1:edX+DemoX+Demo_Course',
                'lms_user_id': 10,
                'email_students': True,
                'cohort': 'masters',
            }],
        ),
        (
            True,
            None,
            [{
                'course_mode': 'audit',
                'course_run_id': 'course-v1:edX+DemoX+Demo_Course',
                'user_email': 'foo@bar.com',
                'email_students': True,
                'cohort': 'masters',
            }],
        ),
        (
            True,
            {'is_active': True, 'mode': 'audit'},
            [{
                'course_mode': VERIFIED_SUBSCRIPTION_COURSE_MODE,
                'course_run_id': 'course-v1:edX+DemoX+Demo_Course',
                'lms_user_id': 10,
            }],
        ),
        (
            True,
            {'is_active': False, 'mode': 'audit'},
            [{
                'course_mode': VERIFIED_SUBSCRIPTION_COURSE_MODE,
                'course_run_id': 'course-v1:edX+DemoX+Demo_Course',
                'lms_user_id': 10,
                'is_active': False,
            }],
        ),
        (
            False,
            None,
            [{
                'course_mode': 'audit',
                'course_run_id': 'course-v1:edX+DemoX+Demo_Course',
                'user_email': 'foo@bar.com',
                'is_active': False,
            }],
        ),

    )
    @ddt.unpack
    @mock.patch('enterprise.models.EnterpriseCustomer.catalog_contains_course')
    @mock.patch('enterprise.api.v1.serializers.ThirdPartyAuthApiClient')
    @mock.patch('enterprise.models.EnrollmentApiClient')
    @mock.patch('enterprise.models.EnterpriseCustomer.notify_enrolled_learners')
    @mock.patch('enterprise.models.utils.track_event', mock.MagicMock())
    def test_enterprise_customer_course_enrollments_detail_success(
            self,
            user_exists,
            course_enrollment,
            post_data,
            mock_notify_learners,
            mock_enrollment_client,
            mock_tpa_client,
            mock_catalog_contains_course,
    ):
        """
        Test the Enterprise Customer course enrollments detail route in successful cases.
        """
        payload = post_data[0]
        enterprise_customer, user = self.create_course_enrollments_context(
            user_exists,
            payload.get('lms_user_id'),
            payload.get('tpa_user_id'),
            payload.get('user_email'),
            mock_tpa_client,
            mock_enrollment_client,
            course_enrollment,
            mock_catalog_contains_course,
            True,
            enable_autocohorting=True
        )

        # Make the call!
        response = self.client.post(
            settings.TEST_SERVER + ENTERPRISE_CUSTOMER_COURSE_ENROLLMENTS_ENDPOINT,
            data=json.dumps(post_data),
            content_type='application/json',
        )
        response = self.load_json(response.content)

        expected_response = [{'detail': 'success'}]
        self.assertListEqual(response, expected_response)

        if user_exists:
            if course_enrollment and not course_enrollment['is_active']:
                # check that the user was unenrolled
                assert not EnterpriseCourseEnrollment.objects.filter(
                    enterprise_customer_user__user_id=user.id,
                    course_id=payload.get('course_run_id'),
                ).exists()
                mock_enrollment_client.return_value.unenroll_user_from_course.assert_called_once_with(
                    user.username,
                    payload.get('course_run_id')
                )
            else:
                # If the user already existed, check that the enrollment was performed.
                assert EnterpriseCourseEnrollment.objects.filter(
                    enterprise_customer_user__user_id=user.id,
                    course_id=payload.get('course_run_id'),
                    source=EnterpriseEnrollmentSource.get_source(EnterpriseEnrollmentSource.API)
                ).exists()
                enterprise_course_enrollment = EnterpriseCourseEnrollment.objects.filter(
                    enterprise_customer_user__user_id=user.id,
                    course_id=payload.get('course_run_id'),
                    source=EnterpriseEnrollmentSource.get_source(EnterpriseEnrollmentSource.API)
                ).first()
                enterprise_customer = enterprise_course_enrollment.enterprise_customer_user.enterprise_customer
                mock_enrollment_client.return_value.get_course_enrollment.assert_called_once_with(
                    user.username, payload.get('course_run_id')
                )
                mock_enrollment_client.return_value.enroll_user_in_course.assert_called_once_with(
                    user.username,
                    payload.get('course_run_id'),
                    payload.get('course_mode'),
                    cohort=payload.get('cohort'),
                    enterprise_uuid=str(enterprise_customer.uuid)
                )
        elif 'user_email' in payload and payload.get('is_active', True):
            # If a new user given via for user_email, check that the appropriate objects were created.
            pending_ecu = PendingEnterpriseCustomerUser.objects.get(
                enterprise_customer=enterprise_customer,
                user_email=payload.get('user_email'),
            )

            assert pending_ecu is not None
            pending_enrollment = PendingEnrollment.objects.filter(
                user=pending_ecu,
                course_id=payload.get('course_run_id'),
                course_mode=payload.get('course_mode')
            )
            if payload.get('is_active', True):
                assert pending_enrollment[0]
                assert pending_enrollment[0].cohort_name == payload.get('cohort')
                assert pending_enrollment[0].source.slug == EnterpriseEnrollmentSource.API
            else:
                assert not pending_enrollment
            mock_enrollment_client.return_value.get_course_enrollment.assert_not_called()
            mock_enrollment_client.return_value.enroll_user_in_course.assert_not_called()
        elif 'user_email' in payload and not payload.get('is_active', True):
            with raises(PendingEnterpriseCustomerUser.DoesNotExist):
                # No Pending user should have been created in this case.
                PendingEnterpriseCustomerUser.objects.get(
                    user_email=payload.get('user_email'),
                    enterprise_customer=enterprise_customer
                )

        if 'email_students' in payload:
            mock_notify_learners.assert_called_once()
        else:
            mock_notify_learners.assert_not_called()

    @mock.patch('enterprise.models.EnterpriseCustomer.catalog_contains_course')
    @mock.patch('enterprise.api.v1.serializers.ThirdPartyAuthApiClient')
    @mock.patch('enterprise.models.EnrollmentApiClient')
    @mock.patch('enterprise.models.utils.track_event', mock.MagicMock())
    def test_enterprise_customer_course_enrollments_detail_multiple(
            self,
            mock_enrollment_client,
            mock_tpa_client,
            mock_catalog_contains_course,
    ):
        """
        Test the Enterprise Customer course enrollments detail route with multiple enrollments sent.
        """
        tpa_user_id = 'abc'
        new_user_email = 'abc@test.com'
        pending_email = 'foo@bar.com'
        lms_user_id = 10
        course_run_id = 'course-v1:edX+DemoX+Demo_Course'
        payload = [
            {
                'course_mode': 'audit',
                'course_run_id': course_run_id,
                'tpa_user_id': tpa_user_id,
            },
            {
                'course_mode': 'audit',
                'course_run_id': course_run_id,
                'user_email': new_user_email,
            },
            {
                'course_mode': 'audit',
                'course_run_id': course_run_id,
                'lms_user_id': lms_user_id,
            },
            {
                'course_mode': 'audit',
                'course_run_id': course_run_id,
            },
            {
                'course_mode': 'audit',
                'course_run_id': course_run_id,
                'user_email': pending_email,
                'cohort': 'test'
            },
            {
                'course_mode': 'audit',
                'course_run_id': course_run_id,
                'user_email': pending_email,
                'is_active': False,
            },
            {
                'course_mode': 'audit',
                'course_run_id': course_run_id,
                'user_email': pending_email,
                'is_active': True,
            },
            {
                'course_mode': 'audit',
                'course_run_id': course_run_id,
                'user_email': pending_email,
                'is_active': False,
            }
        ]

        expected_response = [
            {'detail': 'success'},
            {'detail': 'success'},
            {
                'detail': (
                    'The user is already enrolled in the course course-v1:edX+DemoX+Demo_Course '
                    'in verified mode and cannot be enrolled in audit mode'
                )
            },
            {
                'non_field_errors': [
                    'At least one of the following fields must be specified and map to an EnterpriseCustomerUser: '
                    'lms_user_id, tpa_user_id, user_email'
                ]
            },
            {'detail': 'success'},
            {'detail': 'success'},
            {'detail': 'success'},
            {'detail': 'success'},
        ]

        enterprise_customer = factories.EnterpriseCustomerFactory(
            uuid=FAKE_UUIDS[0],
            name="test_enterprise"
        )

        permission = Permission.objects.get(name='Can add Enterprise Customer')
        self.user.user_permissions.add(permission)

        # Create a preexisting EnterpriseCustomerUsers
        tpa_user = factories.UserFactory(username=tpa_user_id)
        lms_user = factories.UserFactory(id=lms_user_id)

        factories.EnterpriseCustomerUserFactory(
            user_id=tpa_user.id,
            enterprise_customer=enterprise_customer,
        )

        factories.EnterpriseCustomerUserFactory(
            user_id=lms_user.id,
            enterprise_customer=enterprise_customer,
        )

        # Set up ThirdPartyAuth API response
        mock_tpa_client.return_value = mock.Mock()
        mock_tpa_client.return_value.get_username_from_remote_id = mock.Mock()
        mock_tpa_client.return_value.get_username_from_remote_id.return_value = tpa_user_id

        # Set up EnrollmentAPI responses
        mock_enrollment_client.return_value = mock.Mock(
            get_course_enrollment=mock.Mock(
                side_effect=[None, {'is_active': True, 'mode': VERIFIED_SUBSCRIPTION_COURSE_MODE}]
            ),
            enroll_user_in_course=mock.Mock()
        )

        # Set up catalog_contains_course response.
        mock_catalog_contains_course.return_value = True

        # Make the call!
        response = self.client.post(
            settings.TEST_SERVER + ENTERPRISE_CUSTOMER_COURSE_ENROLLMENTS_ENDPOINT,
            data=json.dumps(payload),
            content_type='application/json',
        )
        response = self.load_json(response.content)

        self.assertListEqual(response, expected_response)
        self.assertFalse(PendingEnrollment.objects.filter(
            user__user_email=pending_email,
            course_id=course_run_id).exists())

    def test_enterprise_customer_catalogs_response_formats(self):
        """
        ``enterprise_catalogs``'s xml and json responses verification.
        """
        response_default = self.client.get('/enterprise/api/v1/enterprise_catalogs/')
        self.assertEqual(response_default['content-type'], 'application/json')

        response_json = self.client.get('/enterprise/api/v1/enterprise_catalogs.json')
        self.assertEqual(response_json['content-type'], 'application/json')

        response_xml = self.client.get('/enterprise/api/v1/enterprise_catalogs.xml')
        self.assertEqual(response_xml['content-type'], 'application/xml; charset=utf-8')


@ddt.ddt
@mark.django_db
class TestEnterpriseCatalogQueryViewSet(BaseTestEnterpriseAPIViews):
    """
    Test EnterpriseCatalogQueryViewSet
    """
    catalog_query_content_filter = {
        "query_field": "query_data"
    }

    def setUp(self):
        """
        Test set up.
        """
        super().setUp()
        self.enterprise_catalog_query = factories.EnterpriseCatalogQueryFactory(
            content_filter=self.catalog_query_content_filter)

    def test_enterprise_catalog_query_list_response_formats(self):
        """
        ``enterprise_catalog_query``'s json responses verification.
        """
        response_default = self.client.get('/enterprise/api/v1/enterprise_catalog_query/')
        self.assertEqual(response_default['content-type'], 'application/json')

        response_json = self.client.get('/enterprise/api/v1/enterprise_catalog_query.json')
        self.assertEqual(response_json['content-type'], 'application/json')

    def test_enterprise_catalog_query_list(self):
        """
        ``enterprise_catalog_query``'s response when no catalog uuid is provided.
        """
        ENTERPRISE_CATALOG_QUERY_ENDPOINT = reverse('enterprise_catalog_query-list')
        response = self.client.get(ENTERPRISE_CATALOG_QUERY_ENDPOINT)
        self.assertEqual(response.status_code, 200)

    def test_enterprise_catalog_query_detail(self):
        """
        ``enterprise_catalog_query``'s response when a catalog uuid is provided.
        """

        ENTERPRISE_CATALOG_QUERY_ENDPOINT = reverse('enterprise_catalog_query-detail',
                                                    args=[self.enterprise_catalog_query.id])

        response = self.client.get(ENTERPRISE_CATALOG_QUERY_ENDPOINT)
        self.assertEqual(response.status_code, 200)

    def test_enterprise_catalog_query_detail_not_found(self):
        """
        ``enterprise_catalog_query``'s response when a catalog uuid is provided but not found.
        """
        ENTERPRISE_CATALOG_QUERY_ENDPOINT = reverse('enterprise_catalog_query-detail', args=[2])

        response = self.client.get(ENTERPRISE_CATALOG_QUERY_ENDPOINT)
        self.assertEqual(response.status_code, 404)

    def test_enterprise_catalog_query_detail_bad_uuid(self):
        """
        ``enterprise_catalog_query``'s response when a catalog uuid is provided but bad.
        """
        ENTERPRISE_CATALOG_QUERY_ENDPOINT = reverse('enterprise_catalog_query-detail', args=['bad-uuid'])

        response = self.client.get(ENTERPRISE_CATALOG_QUERY_ENDPOINT)
        self.assertEqual(response.status_code, 404)


@ddt.ddt
@mark.django_db
class TestRequestCodesEndpoint(BaseTestEnterpriseAPIViews):
    """
    Test CouponCodesView
    """

    REQUEST_CODES_ENDPOINT = reverse('request-codes')

    @mock.patch('django.core.mail.send_mail')
    @ddt.data(
        (
            # A valid request.
            {
                'email': 'johndoe@unknown.com',
                'enterprise_name': 'Oracle',
                'number_of_codes': '50',
                'notes': 'Here are helping notes',
            },
            {'email': 'johndoe@unknown.com', 'enterprise_name': 'Oracle', 'number_of_codes': '50',
             'notes': 'Here are helping notes'},
            200,
            None,
            True,
            'johndoe@unknown.com from Oracle has requested 50 additional codes. Please reach out to them.'
            '\nAdditional Notes:\nHere are helping notes.'.encode("unicode_escape").decode("utf-8")
        ),
        (
            # A valid request without codes
            {
                'email': 'johndoe@unknown.com',
                'enterprise_name': 'Oracle',
                'number_of_codes': None,
                'notes': 'Here are helping notes',
            },
            {'email': 'johndoe@unknown.com', 'enterprise_name': 'Oracle', 'number_of_codes': None,
             'notes': 'Here are helping notes'},
            200,
            None,
            True,
            'johndoe@unknown.com from Oracle has requested additional codes. Please reach out to them.'
            '\nAdditional Notes:\nHere are helping notes.'.encode("unicode_escape").decode("utf-8")
        ),
        (
            # A valid request without notes
            {
                'email': 'johndoe@unknown.com',
                'enterprise_name': 'Oracle',
                'number_of_codes': '50',
                'notes': None,
            },
            {'email': 'johndoe@unknown.com', 'enterprise_name': 'Oracle', 'number_of_codes': '50',
             'notes': None},
            200,
            None,
            True,
            'johndoe@unknown.com from Oracle has requested 50 additional codes. Please reach out to them.'
        ),
        (
            # A bad request due to a missing field
            {
                'email': 'johndoe@unknown.com',
                'number_of_codes': '50',
                'notes': 'Here are helping notes',
            },
            {'error': 'Some required parameter(s) missing: enterprise_name'},
            400,
            None,
            False,
            'johndoe@unknown.com from Oracle has requested 50 additional codes. Please reach out to them.'
            '\nAdditional Notes:\nHere are helping notes.'.encode("unicode_escape").decode("utf-8")
        ),
        (
            # Email send issue
            {
                'email': 'johndoe@unknown.com',
                'enterprise_name': 'Oracle',
                'number_of_codes': '50',
                'notes': 'Here are helping notes',
            },
            {'error': 'Request codes email could not be sent'},
            500,
            SMTPException(),
            True,
            'johndoe@unknown.com from Oracle has requested 50 additional codes. Please reach out to them.'
            '\nAdditional Notes:\nHere are helping notes.'.encode("unicode_escape").decode("utf-8")
        )
    )
    @ddt.unpack
    def test_post_request_codes(
            self,
            post_data,
            response_data,
            status_code,
            mock_side_effect,
            mail_attempted,
            expected_email_message,
            mock_send_mail,
    ):
        """
        Ensure endpoint response data and status codes.
        """
        mock_send_mail.side_effect = mock_side_effect
        response = self.client.post(
            settings.TEST_SERVER + self.REQUEST_CODES_ENDPOINT,
            data=json.dumps(post_data),
            content_type='application/json',
        )
        assert response.status_code == status_code
        response = self.load_json(response.content)

        self.assertDictEqual(response_data, response)
        if mail_attempted:
            mock_send_mail.assert_called_once()
            call_args = (str(w) for w in mock_send_mail.call_args_list)
            self.assertIn(expected_email_message, ''.join(call_args))
        else:
            mock_send_mail.assert_not_called()

    @mock.patch('enterprise.rules.crum.get_current_request')
    @mock.patch('django.core.mail.send_mail', mock.Mock(return_value={'status_code': status.HTTP_200_OK}))
    @ddt.data(
        (False, False, status.HTTP_403_FORBIDDEN),
        (False, True, status.HTTP_200_OK),
        (True, False, status.HTTP_200_OK),
    )
    @ddt.unpack
    def test_post_request_codes_permissions(self, implicit_perm, explicit_perm, expected_status, request_or_stub_mock):
        """
        Test that role base permissions works as expected.
        """
        user = factories.UserFactory(username='test_user', is_active=True, is_staff=False)
        user.set_password('test_password')
        user.save()
        client = APIClient()
        client.login(username='test_user', password='test_password')

        system_wide_role = ENTERPRISE_ADMIN_ROLE

        feature_role_object, __ = EnterpriseFeatureRole.objects.get_or_create(name=ENTERPRISE_DASHBOARD_ADMIN_ROLE)
        EnterpriseFeatureUserRoleAssignment.objects.create(user=user, role=feature_role_object)

        if implicit_perm is False:
            system_wide_role = 'role_with_no_mapped_permissions'

        if explicit_perm is False:
            EnterpriseFeatureUserRoleAssignment.objects.all().delete()

        request_or_stub_mock.return_value = self.get_request_with_jwt_cookie(system_wide_role=system_wide_role)

        post_data = {
            'email': 'johndoe@unknown.com',
            'enterprise_name': 'Oracle',
            'number_of_codes': '50',
        }
        response = client.post(
            settings.TEST_SERVER + self.REQUEST_CODES_ENDPOINT,
            data=json.dumps(post_data),
            content_type='application/json',
        )

        assert response.status_code == expected_status


@ddt.ddt
@mark.django_db
class TestEnterpriseSubsidyFulfillmentViewSet(BaseTestEnterpriseAPIViews):
    """
    Test EnterpriseSubsidyFulfillmentViewSet
    """

    def setUp(self):
        super().setUp()

        self._create_user_and_enterprise_customer('test_user', 'test_password')

        self.client = APIClient()
        self.client.login(username='test_user', password='test_password')
        self.set_jwt_cookie(ENTERPRISE_OPERATOR_ROLE, str(self.enterprise_customer.uuid))

        self.unenrolled_after_filter = f'?unenrolled_after={str(datetime.now() - timedelta(hours=24))}'

        self.course_id = 'course-v1:edX+DemoX+Demo_Course'
        self.enterprise_course_enrollment = factories.EnterpriseCourseEnrollmentFactory(
            enterprise_customer_user=self.enterprise_user,
            course_id=self.course_id,
        )
        self.licensed_course_enrollment = factories.LicensedEnterpriseCourseEnrollmentFactory(
            enterprise_course_enrollment=self.enterprise_course_enrollment,
        )
        self.learner_credit_course_enrollment = factories.LearnerCreditEnterpriseCourseEnrollmentFactory(
            enterprise_course_enrollment=self.enterprise_course_enrollment,
        )

        self.licensed_fulfillment_url = reverse(
            'enterprise-subsidy-fulfillment',
            kwargs={'fulfillment_source_uuid': str(self.licensed_course_enrollment.uuid)}
        )
        self.learner_credit_fulfillment_url = reverse(
            'enterprise-subsidy-fulfillment',
            kwargs={'fulfillment_source_uuid': str(self.learner_credit_course_enrollment.uuid)}
        )
        self.cancel_licensed_fulfillment_url = self.licensed_fulfillment_url + '/cancel-fulfillment'
        self.cancel_learner_credit_fulfillment_url = self.learner_credit_fulfillment_url + '/cancel-fulfillment'

    def _create_user_and_enterprise_customer(self, username, password):
        """
        Helper method to create the User and Enterprise Customer used in tests.
        """
        self.user = factories.UserFactory(username=username, is_active=True, is_staff=False)
        self.user.set_password(password)
        self.user.save()

        self.enterprise_customer = factories.EnterpriseCustomerFactory()
        self.enterprise_user = factories.EnterpriseCustomerUserFactory(
            user_id=self.user.id,
            enterprise_customer=self.enterprise_customer,
        )

    def test_requested_recently_unenrolled_subsidy_fulfillment(self):
        """
        Test that we can successfully retrieve recently unenrolled subsidized enrollments.
        """
        second_enterprise_customer = factories.EnterpriseCustomerFactory()
        second_enterprise_user = factories.EnterpriseCustomerUserFactory(
            enterprise_customer=second_enterprise_customer,
        )
        second_enterprise_course_enrollment = factories.EnterpriseCourseEnrollmentFactory(
            enterprise_customer_user=second_enterprise_user,
            course_id=self.course_id,
            unenrolled_at=localized_utcnow(),
        )
        # Have a second enrollment that is under a different enterprise customer than the requesting
        # user. Because the requesting user is an operator user, they should be able to see this enrollment.
        second_lc_enrollment = factories.LearnerCreditEnterpriseCourseEnrollmentFactory(
            enterprise_course_enrollment=second_enterprise_course_enrollment,
        )

        self.enterprise_course_enrollment.unenrolled_at = localized_utcnow()
        self.enterprise_course_enrollment.save()
        response = self.client.get(
            reverse('enterprise-subsidy-fulfillment-unenrolled') + self.unenrolled_after_filter
        )

        lc_ent_user_1 = self.learner_credit_course_enrollment.enterprise_course_enrollment.enterprise_customer_user.id
        lc_ent_user_2 = second_lc_enrollment.enterprise_course_enrollment.enterprise_customer_user.id
        lc_unenrolled_date = self.learner_credit_course_enrollment.enterprise_course_enrollment.unenrolled_at.strftime(
            "%Y-%m-%dT%H:%M:%SZ"
        )
        assert OrderedDict([
            ('enterprise_course_enrollment', OrderedDict([
                ('enterprise_customer_user', lc_ent_user_1),
                ('course_id', self.learner_credit_course_enrollment.enterprise_course_enrollment.course_id),
                ('unenrolled_at', lc_unenrolled_date),
                ('created', self.learner_credit_course_enrollment.enterprise_course_enrollment.created.strftime(
                    "%Y-%m-%dT%H:%M:%SZ"
                )),
            ])),
            ('transaction_id', self.learner_credit_course_enrollment.transaction_id),
            ('uuid', str(self.learner_credit_course_enrollment.uuid)),
        ]) in response.data
        assert OrderedDict([
            ('enterprise_course_enrollment', OrderedDict(
                [
                    ('enterprise_customer_user', lc_ent_user_2),
                    ('course_id', second_lc_enrollment.enterprise_course_enrollment.course_id),
                    ('unenrolled_at', second_lc_enrollment.enterprise_course_enrollment.modified.strftime(
                        "%Y-%m-%dT%H:%M:%SZ"
                    )),
                    ('created', second_lc_enrollment.enterprise_course_enrollment.created.strftime(
                        "%Y-%m-%dT%H:%M:%SZ"
                    )),
                ]
            )),
            ('transaction_id', second_lc_enrollment.transaction_id),
            ('uuid', str(second_lc_enrollment.uuid)),
        ]) in response.data
        assert len(response.data) == 2

    def test_recently_unenrolled_fulfillment_endpoint_can_filter_for_modified_after(self):
        """
        Test that unenrolled fulfillments older than 24 hours are not surfaced.
        """
        # You can force the modified date to be older than 24 hours by initializing the value
        old_enterprise_course_enrollment = factories.EnterpriseCourseEnrollmentFactory(
            enterprise_customer_user=self.enterprise_user,
            course_id=self.course_id + '2',
            unenrolled_at=localized_utcnow() - timedelta(days=5),
        )
        old_learner_credit_enrollment = factories.LearnerCreditEnterpriseCourseEnrollmentFactory(
            enterprise_course_enrollment=old_enterprise_course_enrollment,
        )
        response = self.client.get(
            reverse('enterprise-subsidy-fulfillment-unenrolled') + self.unenrolled_after_filter
        )
        assert response.data == []
        long_ago_filter = str((localized_utcnow() - timedelta(days=10)).strftime("%Y-%m-%dT%H:%M:%SZ"))
        response = self.client.get(
            reverse(
                'enterprise-subsidy-fulfillment-unenrolled'
            ) + f'?unenrolled_after={long_ago_filter}'
        )

        ent_user = old_learner_credit_enrollment.enterprise_course_enrollment.enterprise_customer_user.id
        lc_unenrolled_at = old_learner_credit_enrollment.enterprise_course_enrollment.unenrolled_at.strftime(
            "%Y-%m-%dT%H:%M:%SZ"
        )
        assert response.data == [
            OrderedDict([
                ('enterprise_course_enrollment', OrderedDict([
                    ('enterprise_customer_user', ent_user),
                    ('course_id', old_learner_credit_enrollment.enterprise_course_enrollment.course_id),
                    ('unenrolled_at', lc_unenrolled_at),
                    ('created', old_learner_credit_enrollment.enterprise_course_enrollment.created.strftime(
                        "%Y-%m-%dT%H:%M:%SZ"
                    )),
                ])),
                ('transaction_id', old_learner_credit_enrollment.transaction_id),
                ('uuid', str(old_learner_credit_enrollment.uuid)),
            ]),
        ]

    def test_recently_unenrolled_licensed_fulfillment_object(self):
        """
        Test that the correct licensed fulfillment object is returned.
        """
        self.enterprise_course_enrollment.unenrolled_at = localized_utcnow()
        self.enterprise_course_enrollment.save()
        response = self.client.get(
            reverse('enterprise-subsidy-fulfillment-unenrolled') + self.unenrolled_after_filter
            + '&retrieve_licensed_enrollments=True'
        )
        ent_user = self.licensed_course_enrollment.enterprise_course_enrollment.enterprise_customer_user.id
        licensed_unenrolled_at = self.licensed_course_enrollment.enterprise_course_enrollment.unenrolled_at.strftime(
            "%Y-%m-%dT%H:%M:%SZ"
        )
        assert response.data == [
            OrderedDict([
                ('enterprise_course_enrollment', OrderedDict([
                    ('enterprise_customer_user', ent_user),
                    ('course_id', self.licensed_course_enrollment.enterprise_course_enrollment.course_id),
                    ('unenrolled_at', licensed_unenrolled_at),
                    ('created', self.licensed_course_enrollment.enterprise_course_enrollment.created.strftime(
                        "%Y-%m-%dT%H:%M:%SZ"
                    )),
                ])),
                ('license_uuid', str(self.licensed_course_enrollment.license_uuid)),
                ('uuid', str(self.licensed_course_enrollment.uuid)),
            ]),
        ]

    def test_successful_retrieve_licensed_enrollment(self):
        """
        Test that we can successfully retrieve a licensed enrollment.
        """
        response = self.client.get(
            settings.TEST_SERVER + self.licensed_fulfillment_url,
        )
        assert response.status_code == status.HTTP_200_OK
        response_json = response.json()
        assert response_json == {
            'license_uuid': str(self.licensed_course_enrollment.license_uuid),
            'enterprise_course_enrollment': {
                'enterprise_customer_user': self.enterprise_user.id,
                'course_id': self.enterprise_course_enrollment.course_id,
                'unenrolled_at': self.enterprise_course_enrollment.unenrolled_at,
                'created': self.enterprise_course_enrollment.created.strftime("%Y-%m-%dT%H:%M:%SZ"),
            },
            'uuid': str(self.licensed_course_enrollment.uuid),
        }

    def test_successful_retrieve_learner_credit_enrollment(self):
        """
        Test that we can successfully retrieve a learner credit enrollment.
        """
        response = self.client.get(
            settings.TEST_SERVER + self.learner_credit_fulfillment_url,
        )

        assert response.status_code == status.HTTP_200_OK
        response_json = response.json()
        assert response_json == {
            'transaction_id': str(self.learner_credit_course_enrollment.transaction_id),
            'enterprise_course_enrollment': {
                'enterprise_customer_user': self.enterprise_user.id,
                'course_id': self.enterprise_course_enrollment.course_id,
                'unenrolled_at': self.enterprise_course_enrollment.unenrolled_at,
                'created': self.enterprise_course_enrollment.created.strftime("%Y-%m-%dT%H:%M:%SZ"),
            },
            'uuid': str(self.learner_credit_course_enrollment.uuid),
        }

    def test_retrieve_nonexistent_enrollment(self):
        """
        Test that we get a 404 when trying to retrieve a nonexistent enrollment.
        """
        response = self.client.get(
            settings.TEST_SERVER + reverse(
                'enterprise-subsidy-fulfillment',
                kwargs={'fulfillment_source_uuid': str(uuid.uuid4())}
            ),
        )
        assert response.status_code == status.HTTP_404_NOT_FOUND

    def test_unsupported_methods(self):
        """
        Ensure that we get a 405 when trying to use unsupported methods.
        """
        create_response = self.client.post(
            settings.TEST_SERVER + self.licensed_fulfillment_url,
        )
        assert create_response.status_code == status.HTTP_405_METHOD_NOT_ALLOWED

        delete_response = self.client.delete(
            settings.TEST_SERVER + self.licensed_fulfillment_url,
        )
        assert delete_response.status_code == status.HTTP_405_METHOD_NOT_ALLOWED

        update_response = self.client.put(
            settings.TEST_SERVER + self.licensed_fulfillment_url,
        )
        assert update_response.status_code == status.HTTP_405_METHOD_NOT_ALLOWED

    @mock.patch("enterprise.api.v1.views.enterprise_subsidy_fulfillment.enrollment_api")
    def test_successful_cancel_fulfillment(self, mock_enrollment_api):
        """
        Test that we can successfully cancel both licensed and learner credit fulfillments.
        """
        mock_enrollment_api.update_enrollment.return_value = mock.Mock()
        self.licensed_course_enrollment.is_revoked = False
        self.licensed_course_enrollment.save()
        response = self.client.post(
            settings.TEST_SERVER + self.cancel_licensed_fulfillment_url,
        )

        assert response.status_code == status.HTTP_200_OK
        self.licensed_course_enrollment.refresh_from_db()
        assert self.licensed_course_enrollment.is_revoked
        mock_enrollment_api.update_enrollment.assert_called_once()
        assert mock_enrollment_api.update_enrollment.call_args.args == (
            self.enterprise_course_enrollment.enterprise_customer_user.user.username,
            self.enterprise_course_enrollment.course_id,
        )
        assert mock_enrollment_api.update_enrollment.call_args.kwargs == {
            'is_active': False,
        }

        mock_enrollment_api.reset_mock()

        self.learner_credit_course_enrollment.is_revoked = False
        self.learner_credit_course_enrollment.save()
        response = self.client.post(
            settings.TEST_SERVER + self.cancel_learner_credit_fulfillment_url,
        )

        assert response.status_code == status.HTTP_200_OK
        self.learner_credit_course_enrollment.refresh_from_db()
        assert self.learner_credit_course_enrollment.is_revoked
        mock_enrollment_api.update_enrollment.assert_called_once()
        assert mock_enrollment_api.update_enrollment.call_args.args == (
            self.enterprise_course_enrollment.enterprise_customer_user.user.username,
            self.enterprise_course_enrollment.course_id,
        )
        assert mock_enrollment_api.update_enrollment.call_args.kwargs == {
            'is_active': False,
        }

    def test_cancel_fulfillment_nonexistent_enrollment(self):
        """
        Test that we get a 404 when trying to cancel a nonexistent enrollment.
        """
        response = self.client.post(
            settings.TEST_SERVER + reverse(
                'enterprise-subsidy-fulfillment',
                kwargs={'fulfillment_source_uuid': str(uuid.uuid4())}
            ) + '/cancel-fulfillment',
        )
        assert response.status_code == status.HTTP_404_NOT_FOUND

    def test_cancel_fulfillment_belonging_to_different_enterprise(self):
        """
        Test that a non staff user cannot cancel a fulfillment belonging to a different enterprise.
        """
        self.user.is_staff = False
        other_enterprise_user = factories.EnterpriseCustomerUserFactory()
        other_enrollment = factories.EnterpriseCourseEnrollmentFactory(
            enterprise_customer_user=other_enterprise_user
        )
        other_licensed_course_enrollment = factories.LicensedEnterpriseCourseEnrollmentFactory(
            enterprise_course_enrollment=other_enrollment,
        )
        response = self.client.post(
            settings.TEST_SERVER + reverse(
                'enterprise-subsidy-fulfillment',
                kwargs={'fulfillment_source_uuid': str(other_licensed_course_enrollment.uuid)}
            ) + '/cancel-fulfillment',
        )
        assert response.status_code == status.HTTP_404_NOT_FOUND

    @mock.patch("enterprise.api.v1.views.enterprise_subsidy_fulfillment.enrollment_api")
    def test_staff_can_cancel_fulfillments_not_belonging_to_them(self, mock_enrollment_api):
        """
        Test that a staff user can cancel a fulfillment belonging to a different enterprise.
        """
        self.user.is_staff = True
        self.user.save()
        mock_enrollment_api.update_enrollment.return_value = mock.Mock()
        other_enterprise_user = factories.EnterpriseCustomerUserFactory()
        other_enrollment = factories.EnterpriseCourseEnrollmentFactory(
            enterprise_customer_user=other_enterprise_user
        )
        other_licensed_course_enrollment = factories.LicensedEnterpriseCourseEnrollmentFactory(
            enterprise_course_enrollment=other_enrollment,
        )
        response = self.client.post(
            settings.TEST_SERVER + reverse(
                'enterprise-subsidy-fulfillment',
                kwargs={'fulfillment_source_uuid': str(other_licensed_course_enrollment.uuid)}
            ) + '/cancel-fulfillment',
        )
        assert response.status_code == status.HTTP_200_OK


@ddt.ddt
@mark.django_db
class TestLicensedEnterpriseCourseEnrollmentViewset(BaseTestEnterpriseAPIViews):
    """
    Test LicensedEnterpriseCourseEnrollmentViewset
    """

    def test_validate_license_revoke_data_valid_data(self):
        request_data = {
            'user_id': 'anything',
            'enterprise_id': 'something',
        }
        # pylint: disable=protected-access
        self.assertIsNone(LicensedEnterpriseCourseEnrollmentViewSet._validate_license_revoke_data(request_data))

    @ddt.data(
        {},
        {'user_id': 'foo'},
        {'enterprise_id': 'bar'},
    )
    def test_validate_license_revoke_data_invalid_data(self, request_data):
        # pylint: disable=protected-access
        response = LicensedEnterpriseCourseEnrollmentViewSet._validate_license_revoke_data(request_data)
        self.assertEqual(status.HTTP_400_BAD_REQUEST, response.status_code)
        self.assertEqual('user_id and enterprise_id must be provided.', response.data)

    @ddt.data(
        CourseRunProgressStatuses.IN_PROGRESS,
        CourseRunProgressStatuses.UPCOMING,
        CourseRunProgressStatuses.COMPLETED,
        CourseRunProgressStatuses.SAVED_FOR_LATER,
    )
    @mock.patch('enterprise.api.v1.views.enterprise_subsidy_fulfillment.get_certificate_for_user')
    @mock.patch('enterprise.api.v1.views.enterprise_subsidy_fulfillment.get_course_run_status')
    def test_revoke_has_user_completed_course_run(self, progress_status, mock_course_run_status, mock_cert_for_user):
        enrollment = mock.Mock()
        course_overview = {'id': 'some-course'}

        mock_course_run_status.return_value = progress_status
        expected_result = progress_status == CourseRunProgressStatuses.COMPLETED
        # pylint: disable=protected-access
        actual_result = LicensedEnterpriseCourseEnrollmentViewSet._has_user_completed_course_run(
            enrollment, course_overview
        )
        self.assertEqual(expected_result, actual_result)
        mock_cert_for_user.assert_called_once_with(
            enrollment.enterprise_customer_user.username, 'some-course'
        )
        mock_course_run_status.assert_called_once_with(
            course_overview, mock_cert_for_user.return_value, enrollment
        )

    def test_post_license_revoke_unplugged(self):
        post_data = {
            'user_id': 'bob',
            'enterprise_id': 'bobs-burgers',
        }
        with self.assertRaises(NotConnectedToOpenEdX):
            self.client.post(
                settings.TEST_SERVER + LICENSED_ENTERPRISE_COURSE_ENROLLMENTS_REVOKE_ENDPOINT,
                data=post_data,
            )

    def test_post_license_revoke_invalid_data(self):
        with mock.patch('enterprise.api.v1.views.enterprise_subsidy_fulfillment.CourseMode'), \
                mock.patch('enterprise.api.v1.views.enterprise_subsidy_fulfillment.get_course_overviews'), \
                mock.patch('enterprise.api.v1.views.enterprise_subsidy_fulfillment.get_certificate_for_user'), \
                mock.patch('enterprise.api.v1.views.enterprise_subsidy_fulfillment.enrollment_api'):

            post_data = {
                'user_id': 'bob',
            }
            response = self.client.post(
                settings.TEST_SERVER + LICENSED_ENTERPRISE_COURSE_ENROLLMENTS_REVOKE_ENDPOINT,
                data=post_data,
            )
            self.assertEqual(status.HTTP_400_BAD_REQUEST, response.status_code)

    def test_post_license_revoke_403(self):
        with mock.patch('enterprise.api.v1.views.enterprise_subsidy_fulfillment.CourseMode'), \
                mock.patch('enterprise.api.v1.views.enterprise_subsidy_fulfillment.get_certificate_for_user'), \
                mock.patch('enterprise.api.v1.views.enterprise_subsidy_fulfillment.get_course_overviews'), \
                mock.patch('enterprise.api.v1.views.enterprise_subsidy_fulfillment.enrollment_api'):

            enterprise_customer = factories.EnterpriseCustomerFactory()
            self.set_jwt_cookie(ENTERPRISE_LEARNER_ROLE, str(enterprise_customer.uuid))
            post_data = {
                'user_id': self.user.id,
                'enterprise_id': enterprise_customer.uuid,
            }
            response = self.client.post(
                settings.TEST_SERVER + LICENSED_ENTERPRISE_COURSE_ENROLLMENTS_REVOKE_ENDPOINT,
                data=post_data,
            )
            self.assertEqual(status.HTTP_403_FORBIDDEN, response.status_code)

    @ddt.data(
        {'is_course_completed': False, 'has_audit_mode': True},
        {'is_course_completed': True, 'has_audit_mode': True},
        {'is_course_completed': False, 'has_audit_mode': False},
        {'is_course_completed': True, 'has_audit_mode': False},
    )
    @ddt.unpack
    @mock.patch('enterprise.api.v1.views.enterprise_subsidy_fulfillment.CourseMode')
    @mock.patch('enterprise.api.v1.views.enterprise_subsidy_fulfillment.enrollment_api')
    @mock.patch('enterprise.api.v1.views.enterprise_subsidy_fulfillment.get_certificate_for_user')
    @mock.patch('enterprise.api.v1.views.enterprise_subsidy_fulfillment.get_course_overviews')
    def test_post_license_revoke_all_successes(
            self,
            mock_get_overviews,
            mock_get_certificate,
            mock_enrollment_api,
            mock_course_mode,
            is_course_completed,
            has_audit_mode,
    ):
        mock_course_mode.mode_for_course.return_value = has_audit_mode
        (
            enterprise_customer_user,
            enterprise_course_enrollment,
            licensed_course_enrollment,
        ) = self._revocation_factory_objects()

        mock_get_overviews_response = {
            'id': enterprise_course_enrollment.course_id,
            'pacing': 'instructor',
        }
        # update the mock response based on whether the course enrollment should be considered "completed"
        mock_get_overviews_response.update({
            'has_started': not is_course_completed,
            'has_ended': is_course_completed,
        })

        mock_get_overviews.return_value = [mock_get_overviews_response]
        mock_get_certificate.return_value = {'is_passing': False}
        mock_enrollment_api.return_value = mock.Mock(
            update_enrollment=mock.Mock(),
        )

        post_data = {
            'user_id': self.user.id,
            'enterprise_id': enterprise_customer_user.enterprise_customer.uuid,
        }
        response = self.client.post(
            settings.TEST_SERVER + LICENSED_ENTERPRISE_COURSE_ENROLLMENTS_REVOKE_ENDPOINT,
            data=post_data,
        )

        course_id = enterprise_course_enrollment.course_id
        expected_data = {
            course_id: {
                'success': True,
            },
        }
        EnrollmentTerminationStatus = LicensedEnterpriseCourseEnrollmentViewSet.EnrollmentTerminationStatus

        assert response.status_code == status.HTTP_200_OK
        if is_course_completed:
            expected_data[course_id]['message'] = EnrollmentTerminationStatus.COURSE_COMPLETED
        else:
            if has_audit_mode:
                expected_data[course_id]['message'] = EnrollmentTerminationStatus.MOVED_TO_AUDIT
            else:
                expected_data[course_id]['message'] = EnrollmentTerminationStatus.UNENROLLED
        self.assertEqual(expected_data, response.data)

        enterprise_course_enrollment.refresh_from_db()
        licensed_course_enrollment.refresh_from_db()

        # if the course was completed, the enrollment should not have been revoked,
        # and conversely, the enrollment should be revoked if the course was not completed
        revocation_expectation = not is_course_completed
        assert enterprise_course_enrollment.saved_for_later == revocation_expectation
        assert licensed_course_enrollment.is_revoked == revocation_expectation

        if not is_course_completed:
            if has_audit_mode:
                mock_enrollment_api.update_enrollment.assert_called_once_with(
                    username=enterprise_customer_user.username,
                    course_id=enterprise_course_enrollment.course_id,
                    mode=mock_course_mode.AUDIT,
                )
            else:
                mock_enrollment_api.update_enrollment.assert_called_once_with(
                    username=enterprise_customer_user.username,
                    course_id=enterprise_course_enrollment.course_id,
                    is_active=False,
                )

    @ddt.data(
        {'has_audit_mode': True},
        {'has_audit_mode': False}
    )
    @ddt.unpack
    @mock.patch('enterprise.api.v1.views.enterprise_subsidy_fulfillment.CourseMode')
    @mock.patch('enterprise.api.v1.views.enterprise_subsidy_fulfillment.enrollment_api')
    @mock.patch('enterprise.api.v1.views.enterprise_subsidy_fulfillment.get_certificate_for_user')
    @mock.patch('enterprise.api.v1.views.enterprise_subsidy_fulfillment.get_course_overviews')
    def test_post_license_revoke_all_errors(
            self,
            mock_get_overviews,
            mock_get_certificate,
            mock_enrollment_api,
            mock_course_mode,
            has_audit_mode,
    ):
        mock_course_mode.mode_for_course.return_value = has_audit_mode
        (
            enterprise_customer_user,
            enterprise_course_enrollment,
            licensed_course_enrollment,
        ) = self._revocation_factory_objects()

        mock_get_overviews_response = {
            'id': enterprise_course_enrollment.course_id,
            'pacing': 'instructor',
        }
        # update the mock response based on whether the course enrollment should be considered "completed"
        # this course is always not completed
        mock_get_overviews_response.update({
            'has_started': True,
            'has_ended': False,
        })

        mock_get_overviews.return_value = [mock_get_overviews_response]
        mock_get_certificate.return_value = {'is_passing': False}
        mock_enrollment_api.return_value = mock.Mock(
            update_enrollment=mock.Mock(),
        )

        mock_enrollment_api.update_enrollment.side_effect = Exception('Something went wrong')

        post_data = {
            'user_id': self.user.id,
            'enterprise_id': enterprise_customer_user.enterprise_customer.uuid,
        }
        response = self.client.post(
            settings.TEST_SERVER + LICENSED_ENTERPRISE_COURSE_ENROLLMENTS_REVOKE_ENDPOINT,
            data=post_data,
        )

        course_id = enterprise_course_enrollment.course_id

        self.assertEqual(status.HTTP_422_UNPROCESSABLE_ENTITY, response.status_code)
        self.assertFalse(response.data[course_id]['success'])

        self.assertIn('Something went wrong', response.data[course_id]['message'])

        enterprise_course_enrollment.refresh_from_db()
        licensed_course_enrollment.refresh_from_db()

        self.assertFalse(enterprise_course_enrollment.saved_for_later)
        self.assertFalse(licensed_course_enrollment.is_revoked)

        if has_audit_mode:
            mock_enrollment_api.update_enrollment.assert_called_once_with(
                username=enterprise_customer_user.username,
                course_id=enterprise_course_enrollment.course_id,
                mode=mock_course_mode.AUDIT,
            )
        else:
            mock_enrollment_api.update_enrollment.assert_called_once_with(
                username=enterprise_customer_user.username,
                course_id=enterprise_course_enrollment.course_id,
                is_active=False
            )


@ddt.ddt
@mark.django_db
class TestBulkEnrollment(BaseTestEnterpriseAPIViews):
    """
    Test bulk enrollment (EnterpriseCustomerViewSet)
    """

    def _create_user_and_enterprise_customer(self, email, password):
        """
        Helper method to create the User and Enterprise Customer used in tests.
        """
        user = factories.UserFactory(email=email, is_active=True, is_staff=False)
        user.set_password(password)
        user.save()

        enterprise_customer = factories.EnterpriseCustomerFactory()
        enterprise_user = factories.EnterpriseCustomerUserFactory(
            user_id=user.id,
            enterprise_customer=enterprise_customer,
        )

        return user, enterprise_user, enterprise_customer

    def tearDown(self):
        """
        Clears the Django cache, which means that throttle limits
        will be reset between test runs.
        """
        super().tearDown()
        cache.clear()

    @ddt.data(
        # enrollment_info usage
        {
            'body': {
                'enrollments_info': [{
                    'email': 'abc@test.com',
                    'course_run_key': 'course-v1:edX+DemoX+Demo_Course',
                    'license_uuid': '5a88bdcade7c4ecb838f8111b68e18ac'
                }]
            },
            'expected_code': 202,
            'expected_response': {
                'successes': [],
                'pending': [{
                    'email': 'abc@test.com',
                    'course_run_key': 'course-v1:edX+DemoX+Demo_Course',
                    'created': True,
                    'activation_link': None,
                }],
                'failures': []
            },
            'expected_num_pending_licenses': 1,
            'expected_events': [mock.call(PATHWAY_CUSTOMER_ADMIN_ENROLLMENT, 1, 'course-v1:edX+DemoX+Demo_Course')],
        },
        # Validation failure cases
        {
            'body': {},
            'expected_code': 400,
            'expected_response': {'non_field_errors': ['Must include the `enrollment_info` parameter in request.']},
            'expected_num_pending_licenses': 0,
            'expected_events': None,
        },
        {
            'body': {
                'licenses_info': {}
            },
            'expected_code': 400,
            'expected_response': {
                'licenses_info': {'non_field_errors': ['Expected a list of items but got type "dict".']}
            },
            'expected_num_pending_licenses': 0,
            'expected_events': None,
        },
        {
            'body': {
                'licenses_info': [{'email': 'abc@test.com', 'course_run_key': 'course-v1:edX+DemoX+Demo_Course'}]
            },
            'expected_code': 400,
            'expected_response': {
                'licenses_info': [
                    {
                        'non_field_errors': [
                            "At least one subsidy info field [license_uuid or transaction_id] required."
                        ],
                    }
                ]
            },
            'expected_num_pending_licenses': 0,
            'expected_events': None,
        },
        {
            'body': {
                'licenses_info': [
                    {
                        'email': 'abc@test.com',
                        'course_run_key': 'course-v1:edX+DemoX+Demo_Course',
                        'license_uuid': 'foobar',
                        'transaction_id': 'ayylmao'
                    },
                ]
            },
            'expected_code': 400,
            'expected_response': {
                'licenses_info': [
                    {
                        'non_field_errors': [
                            "Enrollment info contains conflicting subsidy information: "
                            "`license_uuid` and `transaction_id` found",
                        ]
                    }
                ]
            },
            'expected_num_pending_licenses': 0,
            'expected_events': None,
        },
        {
            'body': {
                'licenses_info': [
                    {
                        'course_run_key': 'course-v1:edX+DemoX+Demo_Course',
                        'license_uuid': '5a88bdcade7c4ecb838f8111b68e18ac'
                    }
                ]
            },
            'expected_code': 400,
            'expected_response': {
                'licenses_info': [
                    {'non_field_errors': ['At least one user identifier field [user_id or email] required.']}
                ]
            },
            'expected_num_pending_licenses': 0,
            'expected_events': None,
        },
        {
            'body': {
                'licenses_info': [{
                    'email': 'BADLYFORMATTEDEMAIL',
                    'course_run_key': 'course-v1:edX+DemoX+Demo_Course',
                    'license_uuid': '5a88bdcade7c4ecb838f8111b68e18ac'
                }]
            },
            'expected_code': 409,
            'expected_response': {
                'successes': [], 'pending': [], 'failures': [], 'invalid_email_addresses': ['BADLYFORMATTEDEMAIL']
            },
            'expected_num_pending_licenses': 0,
            'expected_events': None,
        },
        # Single learner, single course success
        {
            'body': {
                'licenses_info': [{
                    'email': 'abc@test.com',
                    'course_run_key': 'course-v1:edX+DemoX+Demo_Course',
                    'license_uuid': '5a88bdcade7c4ecb838f8111b68e18ac'
                }]
            },
            'expected_code': 202,
            'expected_response': {
                'successes': [],
                'pending': [{
                    'email': 'abc@test.com',
                    'course_run_key': 'course-v1:edX+DemoX+Demo_Course',
                    'created': True,
                    'activation_link': None,
                }],
                'failures': []
            },
            'expected_num_pending_licenses': 1,
            'expected_events': [mock.call(PATHWAY_CUSTOMER_ADMIN_ENROLLMENT, 1, 'course-v1:edX+DemoX+Demo_Course')],
        },
        # Multi-learner, single course success
        {
            'body': {
                'licenses_info': [
                    {
                        'email': 'abc@test.com',
                        'course_run_key': 'course-v1:edX+DemoX+Demo_Course',
                        'license_uuid': '5a88bdcade7c4ecb838f8111b68e18ac'
                    },
                    {
                        'email': 'xyz@test.com',
                        'course_run_key': 'course-v1:edX+DemoX+Demo_Course',
                        'license_uuid': '2c58acdade7c4ede838f7111b42e18ac'
                    },
                ]
            },
            'expected_code': 202,
            'expected_response': {
                'successes': [],
                'pending': [
                    {
                        'email': 'abc@test.com',
                        'course_run_key': 'course-v1:edX+DemoX+Demo_Course',
                        'created': True,
                        'activation_link': None,
                    },
                    {
                        'email': 'xyz@test.com',
                        'course_run_key': 'course-v1:edX+DemoX+Demo_Course',
                        'created': True,
                        'activation_link': None,
                    }
                ],
                'failures': []
            },
            'expected_num_pending_licenses': 2,
            'expected_events': [
                mock.call(PATHWAY_CUSTOMER_ADMIN_ENROLLMENT, 1, 'course-v1:edX+DemoX+Demo_Course'),
            ],
        },
        # Multi-learner, multi-course success
        {
            'body': {
                'licenses_info': [
                    {
                        'email': 'abc@test.com',
                        'course_run_key': 'course-v1:edX+DemoX+Demo_Course',
                        'license_uuid': '5a88bdcade7c4ecb838f8111b68e18ac'
                    },
                    {
                        'email': 'xyz@test.com',
                        'course_run_key': 'course-v1:edX+DemoX+Demo_Course',
                        'license_uuid': '2c58acdade7c4ede838f7111b42e18ac'
                    },
                    {
                        'email': 'abc@test.com',
                        'course_run_key': 'course-v2:edX+DemoX+Second_Demo_Course',
                        'license_uuid': '5a88bdcade7c4ecb838f8111b68e18ac'
                    },
                    {
                        'email': 'xyz@test.com',
                        'course_run_key': 'course-v2:edX+DemoX+Second_Demo_Course',
                        'license_uuid': '2c58acdade7c4ede838f7111b42e18ac'
                    },
                ]
            },
            'expected_code': 202,
            'expected_response': {
                'successes': [],
                'pending': [
                    {
                        'email': 'abc@test.com',
                        'course_run_key': 'course-v1:edX+DemoX+Demo_Course',
                        'created': True,
                        'activation_link': None,
                    },
                    {
                        'email': 'xyz@test.com',
                        'course_run_key': 'course-v1:edX+DemoX+Demo_Course',
                        'created': True,
                        'activation_link': None,
                    },
                    {
                        'email': 'abc@test.com',
                        'course_run_key': 'course-v2:edX+DemoX+Second_Demo_Course',
                        'created': True,
                        'activation_link': None,
                    },
                    {
                        'email': 'xyz@test.com',
                        'course_run_key': 'course-v2:edX+DemoX+Second_Demo_Course',
                        'created': True,
                        'activation_link': None,
                    }
                ],
                'failures': []
            },
            'expected_num_pending_licenses': 4,
            'expected_events': [
                mock.call(PATHWAY_CUSTOMER_ADMIN_ENROLLMENT, 1, 'course-v1:edX+DemoX+Demo_Course'),
                mock.call(PATHWAY_CUSTOMER_ADMIN_ENROLLMENT, 1, 'course-v2:edX+DemoX+Second_Demo_Course')
            ],
        },
        {
            'body': {
                'enrollments_info': [
                    {
                        'email': 'abc@test.com',
                        'course_run_key': 'course-v1:edX+DemoX+Demo_Course',
                        'license_uuid': '5a88bdcade7c4ecb838f8111b68e18ac'
                    },
                    {
                        'email': 'xyz@test.com',
                        'course_run_key': 'course-v1:edX+DemoX+Demo_Course',
                        'license_uuid': '2c58acdade7c4ede838f7111b42e18ac'
                    },
                    {
                        'email': 'abc@test.com',
                        'course_run_key': 'course-v2:edX+DemoX+Second_Demo_Course',
                        'license_uuid': '5a88bdcade7c4ecb838f8111b68e18ac'
                    },
                    {
                        'email': 'xyz@test.com',
                        'course_run_key': 'course-v2:edX+DemoX+Second_Demo_Course',
                        'license_uuid': '2c58acdade7c4ede838f7111b42e18ac'
                    },
                ]
            },
            'expected_code': 202,
            'expected_response': {
                'successes': [],
                'pending': [
                    {
                        'email': 'abc@test.com',
                        'course_run_key': 'course-v1:edX+DemoX+Demo_Course',
                        'created': True,
                        'activation_link': None,
                    },
                    {
                        'email': 'xyz@test.com',
                        'course_run_key': 'course-v1:edX+DemoX+Demo_Course',
                        'created': True,
                        'activation_link': None,
                    },
                    {
                        'email': 'abc@test.com',
                        'course_run_key': 'course-v2:edX+DemoX+Second_Demo_Course',
                        'created': True,
                        'activation_link': None,
                    },
                    {
                        'email': 'xyz@test.com',
                        'course_run_key': 'course-v2:edX+DemoX+Second_Demo_Course',
                        'created': True,
                        'activation_link': None,
                    }
                ],
                'failures': []
            },
            'expected_num_pending_licenses': 4,
            'expected_events': [
                mock.call(PATHWAY_CUSTOMER_ADMIN_ENROLLMENT, 1, 'course-v1:edX+DemoX+Demo_Course'),
                mock.call(PATHWAY_CUSTOMER_ADMIN_ENROLLMENT, 1, 'course-v2:edX+DemoX+Second_Demo_Course')
            ],
        },
    )
    @ddt.unpack
    @mock.patch('enterprise.api.v1.views.enterprise_customer.get_best_mode_from_course_key')
    @mock.patch('enterprise.api.v1.views.enterprise_customer.track_enrollment')
    @mock.patch("enterprise.models.EnterpriseCustomer.notify_enrolled_learners")
    def test_bulk_enrollment_in_bulk_courses_pending_licenses(
        self,
        mock_notify_task,
        mock_track_enroll,
        mock_get_course_mode,
        body,
        expected_code,
        expected_response,
        expected_num_pending_licenses,
        expected_events,
    ):
        """
        Tests the bulk enrollment endpoint at enroll_learners_in_courses.
        This test currently does not create any users so is testing the pending
        enrollments case.
        """
        factories.EnterpriseCustomerFactory(
            uuid=FAKE_UUIDS[0],
            name="test_enterprise"
        )

        permission = Permission.objects.get(name='Can add Enterprise Customer')
        self.user.user_permissions.add(permission)
        mock_get_course_mode.return_value = VERIFIED_SUBSCRIPTION_COURSE_MODE

        self.assertEqual(len(PendingEnrollment.objects.all()), 0)
        response = self.client.post(
            settings.TEST_SERVER + ENTERPRISE_CUSTOMER_BULK_ENROLL_LEARNERS_IN_COURSES_ENDPOINT,
            data=json.dumps(body),
            content_type='application/json',
        )
        self.assertEqual(response.status_code, expected_code)
        if expected_response:
            response_json = response.json()
            self.assertEqual(expected_response, response_json)
        self.assertEqual(len(PendingEnrollment.objects.all()), expected_num_pending_licenses)

        if expected_num_pending_licenses == 1:
            self.assertEqual(PendingEnrollment.objects.get().source.slug, EnterpriseEnrollmentSource.CUSTOMER_ADMIN)

        if expected_events:
            mock_track_enroll.assert_has_calls(expected_events[x] for x in range(len(expected_events) - 1))
        else:
            mock_track_enroll.assert_not_called()

        # no notifications to be sent unless 'notify' specifically asked for in payload
        mock_notify_task.assert_not_called()

    @mock.patch('enterprise.api.v1.views.enterprise_customer.get_best_mode_from_course_key')
    @mock.patch('enterprise.api.v1.views.enterprise_customer.track_enrollment')
    @mock.patch('enterprise.models.EnterpriseCustomer.notify_enrolled_learners')
    @mock.patch('enterprise.utils.lms_update_or_create_enrollment')
    def test_bulk_enrollment_in_bulk_courses_existing_users(
        self,
        mock_update_or_create_enrollment,
        mock_notify_task,
        mock_track_enroll,
        mock_get_course_mode,
    ):
        """
        Tests the bulk enrollment endpoint at enroll_learners_in_courses.

        This tests the case where existing users are supplied, so the enrollments are fulfilled rather than pending.
        """
        mock_update_or_create_enrollment.return_value = True

        user_one = factories.UserFactory(is_active=True)
        user_two = factories.UserFactory(is_active=True)

        factories.EnterpriseCustomerFactory(
            uuid=FAKE_UUIDS[0],
            name="test_enterprise"
        )

        permission = Permission.objects.get(name='Can add Enterprise Customer')
        self.user.user_permissions.add(permission)
        mock_get_course_mode.return_value = VERIFIED_SUBSCRIPTION_COURSE_MODE

        self.assertEqual(len(PendingEnrollment.objects.all()), 0)
        body = {
            'enrollments_info': [
                {
                    'user_id': user_one.id,
                    'course_run_key': 'course-v1:edX+DemoX+Demo_Course',
                    'license_uuid': '5a88bdcade7c4ecb838f8111b68e18ac'
                },
                {
                    'email': user_two.email,
                    'course_run_key': 'course-v1:edX+DemoX+Demo_Course',
                    'license_uuid': '2c58acdade7c4ede838f7111b42e18ac'
                },
            ]
        }
        response = self.client.post(
            settings.TEST_SERVER + ENTERPRISE_CUSTOMER_BULK_ENROLL_LEARNERS_IN_COURSES_ENDPOINT,
            data=json.dumps(body),
            content_type='application/json',
        )
        self.assertEqual(response.status_code, status.HTTP_201_CREATED)
        response_json = response.json()
        self.assertEqual({
            'successes': [
                {
                    'user_id': user_one.id,
                    'email': user_one.email,
                    'course_run_key': 'course-v1:edX+DemoX+Demo_Course',
                    'created': True,
                    'activation_link': None,
                    'enterprise_fulfillment_source_uuid': str(EnterpriseCourseEnrollment.objects.filter(
                        enterprise_customer_user__user_id=user_one.id
                    ).first().licensedenterprisecourseenrollment_enrollment_fulfillment.uuid)
                },
                {
                    'user_id': user_two.id,
                    'email': user_two.email,
                    'course_run_key': 'course-v1:edX+DemoX+Demo_Course',
                    'created': True,
                    'activation_link': None,
                    'enterprise_fulfillment_source_uuid': str(EnterpriseCourseEnrollment.objects.filter(
                        enterprise_customer_user__user_id=user_two.id
                    ).first().licensedenterprisecourseenrollment_enrollment_fulfillment.uuid)
                },
            ],
            'pending': [],
            'failures': [],
        }, response_json)
        self.assertEqual(len(EnterpriseCourseEnrollment.objects.all()), 2)
        # no notifications to be sent unless 'notify' specifically asked for in payload
        mock_notify_task.assert_not_called()
        mock_track_enroll.assert_has_calls([
            mock.call(PATHWAY_CUSTOMER_ADMIN_ENROLLMENT, 1, 'course-v1:edX+DemoX+Demo_Course'),
        ])

        assert mock_update_or_create_enrollment.call_count == 2

    @mock.patch('enterprise.api.v1.views.enterprise_customer.get_best_mode_from_course_key')
    @mock.patch('enterprise.api.v1.views.enterprise_customer.track_enrollment')
    @mock.patch('enterprise.models.EnterpriseCustomer.notify_enrolled_learners')
    def test_bulk_enrollment_in_bulk_courses_nonexisting_user_id(
        self,
        mock_notify_task,
        mock_track_enroll,
        mock_get_course_mode,
    ):
        """
        Tests the bulk enrollment endpoint at enroll_learners_in_courses.

        This tests the case where a non-existent user_id is supplied, so an error should occur.
        """
        user = factories.UserFactory(is_active=True)

        factories.EnterpriseCustomerFactory(
            uuid=FAKE_UUIDS[0],
            name="test_enterprise"
        )

        permission = Permission.objects.get(name='Can add Enterprise Customer')
        self.user.user_permissions.add(permission)
        mock_get_course_mode.return_value = VERIFIED_SUBSCRIPTION_COURSE_MODE

        self.assertEqual(len(PendingEnrollment.objects.all()), 0)
        body = {
            'enrollments_info': [
                {
                    'user_id': 9998,
                    'course_run_key': 'course-v1:edX+DemoX+Demo_Course',
                    'license_uuid': '5a88bdcade7c4ecb838f8111b68e18ac'
                },
                {
                    # Also make sure an invalid user_id fails even when a valid email is supplied.
                    'user_id': 9999,
                    'email': user.email,
                    'course_run_key': 'course-v1:edX+DemoX+Demo_Course',
                    'license_uuid': '5a88bdcade7c4ecb838f8111b68e18ac'
                },
            ]
        }
        response = self.client.post(
            settings.TEST_SERVER + ENTERPRISE_CUSTOMER_BULK_ENROLL_LEARNERS_IN_COURSES_ENDPOINT,
            data=json.dumps(body),
            content_type='application/json',
        )
        self.assertEqual(response.status_code, status.HTTP_409_CONFLICT)
        response_json = response.json()
        self.assertEqual({
            'successes': [],
            'pending': [],
            'failures': [],
            'invalid_user_ids': [9998, 9999],
        }, response_json)

        mock_track_enroll.assert_not_called()

        # no notifications to be sent unless 'notify' specifically asked for in payload
        mock_notify_task.assert_not_called()

    @ddt.data(
        {
            'old_transaction_id': FAKE_UUIDS[4],
            'new_transaction_id': FAKE_UUIDS[4],
        },
        {
            'old_transaction_id': str(uuid.uuid4()),
            'new_transaction_id': str(uuid.uuid4()),
        },
    )
    @ddt.unpack
    @mock.patch("enterprise.api.v1.views.enterprise_subsidy_fulfillment.enrollment_api")
    @mock.patch(
        'enterprise.api.v1.views.enterprise_customer.get_best_mode_from_course_key'
    )
    @mock.patch('enterprise.utils.lms_update_or_create_enrollment')
    def test_bulk_enrollment_enroll_after_cancel(
        self,
        mock_platform_enrollment,
        mock_get_course_mode,
        mock_update_or_create_enrollment,
        old_transaction_id,
        new_transaction_id,
    ):
        """
        Test that even after a cancelled enterprise enrollment, an attempt to re-enroll the same learner in content
        results in expected state and payload.
        """
        mock_platform_enrollment.return_value = True
        mock_get_course_mode.return_value = VERIFIED_SUBSCRIPTION_COURSE_MODE
        # Needed for the cancel endpoint:
        mock_update_or_create_enrollment.update_enrollment.return_value = mock.Mock()

        user, enterprise_user, enterprise_customer = \
            self._create_user_and_enterprise_customer('abc@test.com', 'test_password')
        permission = Permission.objects.get(name='Can add Enterprise Customer')
        user.user_permissions.add(permission)

        course_id = 'course-v1:edX+DemoX+Demo_Course'
        enterprise_course_enrollment = factories.EnterpriseCourseEnrollmentFactory(
            enterprise_customer_user=enterprise_user,
            course_id=course_id,
        )
        learner_credit_course_enrollment = factories.LearnerCreditEnterpriseCourseEnrollmentFactory(
            enterprise_course_enrollment=enterprise_course_enrollment,
            transaction_id=old_transaction_id,
        )
        learner_credit_fulfillment_url = reverse(
            'enterprise-subsidy-fulfillment',
            kwargs={'fulfillment_source_uuid': str(learner_credit_course_enrollment.uuid)}
        )
        cancel_url = learner_credit_fulfillment_url + '/cancel-fulfillment'
        enrollment_url = reverse(
            'enterprise-customer-enroll-learners-in-courses',
            (str(enterprise_customer.uuid),)
        )
        enroll_body = {
            'notify': 'true',
            'enrollments_info': [
                {
                    'email': user.email,
                    'course_run_key': course_id,
                    'transaction_id': new_transaction_id,
                },
            ]
        }
        with mock.patch('enterprise.api.v1.views.enterprise_customer.track_enrollment'):
            with mock.patch("enterprise.models.EnterpriseCustomer.notify_enrolled_learners"):
                cancel_response = self.client.post(settings.TEST_SERVER + cancel_url)
                with LogCapture(level=logging.WARNING) as warn_logs:
                    second_enroll_response = self.client.post(
                        settings.TEST_SERVER + enrollment_url,
                        data=json.dumps(enroll_body),
                        content_type='application/json',
                    )

        assert cancel_response.status_code == status.HTTP_200_OK
        assert second_enroll_response.status_code == status.HTTP_201_CREATED

        if old_transaction_id == new_transaction_id:
            assert any(
                'using the same transaction_id as before'
                in log_record.getMessage() for log_record in warn_logs.records
            )

        # First, check that the bulk enrollment response looks good:
        response_json = second_enroll_response.json()
        assert len(response_json.get('successes')) == 1
        assert response_json['successes'][0]['user_id'] == user.id
        assert response_json['successes'][0]['email'] == user.email
        assert response_json['successes'][0]['course_run_key'] == course_id
        assert response_json['successes'][0]['created'] is True
        assert uuid.UUID(response_json['successes'][0]['enterprise_fulfillment_source_uuid']) == \
            learner_credit_course_enrollment.uuid

        # Then, check that the db records related to the enrollment look good:
        enterprise_course_enrollment.refresh_from_db()
        learner_credit_course_enrollment.refresh_from_db()
        assert enterprise_course_enrollment.unenrolled_at is None
        assert enterprise_course_enrollment.saved_for_later is False
        assert learner_credit_course_enrollment.is_revoked is False
        assert learner_credit_course_enrollment.transaction_id == uuid.UUID(new_transaction_id)

    @ddt.data(
        {
            'body': {
                'notify': 'true',
                'enrollments_info': [
                    {
                        'email': 'abc@test.com',
                        'course_run_key': 'course-v1:edX+DemoX+Demo_Course',
                        'transaction_id': '5a88bdcade7c4ecb838f8111b68e18ac'
                    },
                ]
            },
            'fulfillment_source': LearnerCreditEnterpriseCourseEnrollment,
        },
        {
            'body': {
                'notify': 'true',
                'enrollments_info': [
                    {
                        'email': 'abc@test.com',
                        'course_run_key': 'course-v1:edX+DemoX+Demo_Course',
                        'license_uuid': '5a88bdcade7c4ecb838f8111b68e18ac'
                    },
                ]
            },
            'fulfillment_source': LicensedEnterpriseCourseEnrollment,
        },
    )
    @ddt.unpack
    @mock.patch('enterprise.api.v1.views.enterprise_customer.get_best_mode_from_course_key')
    @mock.patch('enterprise.utils.lms_update_or_create_enrollment')
    def test_bulk_enrollment_includes_fulfillment_source_uuid(
        self,
        mock_get_course_mode,
        mock_update_or_create_enrollment,
        body,
        fulfillment_source,
    ):
        """
        Test that a successful bulk enrollment call to generate subsidy based enrollment records will return the newly
        generated subsidized enrollment uuid value as part of the response payload.
        """
        mock_update_or_create_enrollment.return_value = True

        user, _, enterprise_customer = self._create_user_and_enterprise_customer(
            body.get('enrollments_info')[0].get('email'), 'test_password'
        )

        permission = Permission.objects.get(name='Can add Enterprise Customer')
        user.user_permissions.add(permission)
        mock_get_course_mode.return_value = VERIFIED_SUBSCRIPTION_COURSE_MODE

        enrollment_url = reverse(
            'enterprise-customer-enroll-learners-in-courses',
            (str(enterprise_customer.uuid),)
        )
        with mock.patch('enterprise.api.v1.views.enterprise_customer.track_enrollment'):
            with mock.patch("enterprise.models.EnterpriseCustomer.notify_enrolled_learners"):
                response = self.client.post(
                    settings.TEST_SERVER + enrollment_url,
                    data=json.dumps(body),
                    content_type='application/json',
                )

        self.assertEqual(response.status_code, 201)

        response_json = response.json()
        self.assertEqual(len(response_json.get('successes')), 1)
        self.assertEqual(
            str(fulfillment_source.objects.first().uuid),
            response_json.get('successes')[0].get('enterprise_fulfillment_source_uuid')
        )

    @ddt.data(
        {
            'body': {
                'notify': 'true',
                'licenses_info': [
                    {
                        'email': 'abc@test.com',
                        'course_run_key': 'course-v1:edX+DemoX+Demo_Course',
                        'license_uuid': '5a88bdcade7c4ecb838f8111b68e18ac'
                    },
                    {
                        'email': 'xyz@test.com',
                        'course_run_key': 'course-v1:edX+DemoX+Demo_Course',
                        'license_uuid': '2c58acdade7c4ede838f7111b42e18ac'
                    },
                    {
                        'email': 'abc@test.com',
                        'course_run_key': 'course-v2:edX+DemoX+Second_Demo_Course',
                        'license_uuid': '5a88bdcade7c4ecb838f8111b68e18ac'
                    },
                    {
                        'email': 'xyz@test.com',
                        'course_run_key': 'course-v2:edX+DemoX+Second_Demo_Course',
                        'license_uuid': '2c58acdade7c4ede838f7111b42e18ac'
                    },
                ]
            },
            'expected_code': 202,
            'expected_response': {
                'successes': [],
                'pending': [
                    {
                        'email': 'abc@test.com',
                        'course_run_key': 'course-v1:edX+DemoX+Demo_Course',
                        'created': True,
                        'activation_link': None,
                    },
                    {
                        'email': 'xyz@test.com',
                        'course_run_key': 'course-v1:edX+DemoX+Demo_Course',
                        'created': True,
                        'activation_link': None,
                    },
                    {
                        'email': 'abc@test.com',
                        'course_run_key': 'course-v2:edX+DemoX+Second_Demo_Course',
                        'created': True,
                        'activation_link': None,
                    },
                    {
                        'email': 'xyz@test.com',
                        'course_run_key': 'course-v2:edX+DemoX+Second_Demo_Course',
                        'created': True,
                        'activation_link': None,
                    }
                ],
                'failures': []
            },
            'expected_num_pending_licenses': 4,
            'expected_events': [
                mock.call(PATHWAY_CUSTOMER_ADMIN_ENROLLMENT, 1, 'course-v1:edX+DemoX+Demo_Course'),
                mock.call(PATHWAY_CUSTOMER_ADMIN_ENROLLMENT, 1, 'course-v2:edX+DemoX+Second_Demo_Course')
            ],
        },
    )
    @ddt.unpack
    @mock.patch('enterprise.api.v1.views.enterprise_customer.get_best_mode_from_course_key')
    @mock.patch('enterprise.api.v1.views.enterprise_customer.track_enrollment')
    @mock.patch("enterprise.models.EnterpriseCustomer.notify_enrolled_learners")
    def test_bulk_enrollment_with_notification(
        self,
        mock_notify_task,
        mock_track_enroll,
        mock_get_course_mode,
        body,
        expected_code,
        expected_response,
        expected_num_pending_licenses,
        expected_events,
    ):
        """
        Tests the bulk enrollment endpoint at enroll_learners_in_courses.
        Explicitly checks that notification is invoked precisely once per course,
        with the associated learners included
        """
        enterprise_customer = factories.EnterpriseCustomerFactory(
            uuid=FAKE_UUIDS[0],
            name="test_enterprise"
        )

        permission = Permission.objects.get(name='Can add Enterprise Customer')
        self.user.user_permissions.add(permission)
        mock_get_course_mode.return_value = VERIFIED_SUBSCRIPTION_COURSE_MODE

        self.assertEqual(len(PendingEnrollment.objects.all()), 0)

        response = self.client.post(
            settings.TEST_SERVER + ENTERPRISE_CUSTOMER_BULK_ENROLL_LEARNERS_IN_COURSES_ENDPOINT,
            data=json.dumps(body),
            content_type='application/json',
        )
        self.assertEqual(response.status_code, expected_code)

        response_json = response.json()
        self.assertEqual(expected_response, response_json)
        self.assertEqual(len(PendingEnrollment.objects.all()), expected_num_pending_licenses)

        mock_track_enroll.assert_has_calls(expected_events[x] for x in range(len(expected_events) - 1))

        # verify notification sent correctly for each course to applicable learners
        unique_course_keys = {item['course_run_key'] for item in body['licenses_info']}
        unique_learners = {item['email'] for item in body['licenses_info']}
        unique_ent_customer_users = set()
        for learner in unique_learners:
            try:
                # alternative was to have a factory that uses django_get_or_create
                # but did not want to change the existing factory or create a new one
                unique_ent_customer_users.add(
                    PendingEnterpriseCustomerUser.objects.get(user_email=learner)
                )
            except PendingEnterpriseCustomerUser.DoesNotExist:
                unique_ent_customer_users.add(PendingEnterpriseCustomerUserFactory(
                    enterprise_customer=enterprise_customer,
                    user_email=learner
                ))
        request_user = self.user

        def _make_call(course_run, enrolled_learners):
            return mock.call(
                catalog_api_user=request_user,
                course_id=course_run,
                users=enrolled_learners,
                admin_enrollment=True,
                activation_links={},
            )
        mock_calls = [_make_call(course_run, unique_ent_customer_users) for course_run in unique_course_keys]

        mock_notify_task.assert_has_calls(mock_calls, any_order=True)

    @mock.patch('enterprise.api.v1.views.enterprise_customer.enroll_subsidy_users_in_courses')
    @mock.patch('enterprise.api.v1.views.enterprise_customer.get_best_mode_from_course_key')
    def test_enroll_learners_in_courses_partial_failure(self, mock_get_course_mode, mock_enroll_user):
        """
        Tests that bulk users bulk enrollment endpoint properly handles partial failures.
        """
        ent_customer = factories.EnterpriseCustomerFactory(
            uuid=FAKE_UUIDS[0],
            name="test_enterprise"
        )

        permission = Permission.objects.get(name='Can add Enterprise Customer')
        self.user.user_permissions.add(permission)

        pending_ecu, __ = PendingEnterpriseCustomerUser.objects.get_or_create(
            enterprise_customer=ent_customer,
            user_email='abc@test.com'
        )

        permanently_unlinked_user = UserFactory(email='unlinked@email.com')
        permanently_unlinked_ecu = EnterpriseCustomerUserFactory(
            enterprise_customer=ent_customer,
            user_id=permanently_unlinked_user.id,
            active=False,
            linked=False,
            is_relinkable=False
        )

        course = 'course-v1:edX+DemoX+Demo_Course'
        enrollment_response = {
            'pending': [{'email': 'abc@test.com', 'course_run_key': course, 'user': pending_ecu, 'created': True}],
            'successes': [],
            'failures': [{'email': 'xyz@test.com', 'course_run_key': course}]
        }
        mock_enroll_user.return_value = enrollment_response
        mock_get_course_mode.return_value = VERIFIED_SUBSCRIPTION_COURSE_MODE

        body = {
            'licenses_info': [
                {
                    'email': 'abc@test.com',
                    'course_run_key': course,
                    'license_uuid': '5a88bdcade7c4ecb838f8111b68e18ac'
                },
                {
                    'email': 'xyz@test.com',
                    'course_run_key': course,
                    'license_uuid': '2c58acdade7c4ede838f7111b42e18ac'
                },
                {
                    'email': permanently_unlinked_ecu.user.email,
                    'course_run_key': course,
                    'license_uuid': '3d58acdede7c2ede838f7111b42e18ac'
                }
            ]
        }

        response = self.client.post(
            settings.TEST_SERVER + ENTERPRISE_CUSTOMER_BULK_ENROLL_LEARNERS_IN_COURSES_ENDPOINT,
            data=json.dumps(body),
            content_type='application/json',
        )
        self.assertEqual(response.status_code, status.HTTP_409_CONFLICT)
        self.assertEqual(response.json(), enrollment_response)


@ddt.ddt
@mark.django_db
class TestExpiredLicenseCourseEnrollment(BaseTestEnterpriseAPIViews):
    """
    Test expired license course enrollment
    """

    def test_unenroll_expired_licensed_enrollments_unplugged(self):
        post_data = {
            'expired_license_uuids': ['uuid']
        }
        with self.assertRaises(NotConnectedToOpenEdX):
            self.client.post(
                settings.TEST_SERVER + EXPIRED_LICENSED_ENTERPRISE_COURSE_ENROLLMENTS_ENDPOINT,
                data=post_data,
            )

    @ddt.data(
        {'is_course_completed': False, 'has_audit_mode': True},
        {'is_course_completed': True, 'has_audit_mode': True},
        {'is_course_completed': False, 'has_audit_mode': False},
        {'is_course_completed': True, 'has_audit_mode': False},
    )
    @ddt.unpack
    @mock.patch('enterprise.api.v1.views.enterprise_subsidy_fulfillment.CourseEnrollment')
    @mock.patch('enterprise.api.v1.views.enterprise_subsidy_fulfillment.CourseMode')
    @mock.patch('enterprise.api.v1.views.enterprise_subsidy_fulfillment.get_certificate_for_user')
    @mock.patch('enterprise.api.v1.views.enterprise_subsidy_fulfillment.enrollment_api')
    @mock.patch('enterprise.api.v1.views.enterprise_subsidy_fulfillment.get_course_overviews')
    def test_unenroll_expired_licensed_enrollments(
            self,
            mock_get_overviews,
            mock_enrollment_api,
            mock_cert_for_user,
            mock_course_mode,
            _,
            is_course_completed,
            has_audit_mode,
    ):
        (
            enterprise_customer_user,
            enterprise_course_enrollment,
            licensed_course_enrollment,
        ) = self._revocation_factory_objects()
        expired_license_uuid = licensed_course_enrollment.license_uuid

        mock_course_mode.mode_for_course.return_value = has_audit_mode
        mock_get_overviews.return_value = [{
            'id': enterprise_course_enrollment.course_id,
            'pacing': 'instructor',
            'has_started': not is_course_completed,
            'has_ended': is_course_completed,
        }]
        mock_cert_for_user.return_value = {'is_passing': False}
        mock_enrollment_api.return_value = mock.Mock(
            update_enrollment=mock.Mock(),
        )

        post_data = {
            'expired_license_uuids': [str(expired_license_uuid), uuid.uuid4()]
        }
        self.client.post(
            settings.TEST_SERVER + EXPIRED_LICENSED_ENTERPRISE_COURSE_ENROLLMENTS_ENDPOINT,
            data=post_data,
            format='json',
        )

        licensed_course_enrollment.refresh_from_db()
        enterprise_course_enrollment.refresh_from_db()

        if not is_course_completed:
            if has_audit_mode:
                mock_enrollment_api.update_enrollment.assert_called_once_with(
                    username=enterprise_customer_user.username,
                    course_id=enterprise_course_enrollment.course_id,
                    mode=mock_course_mode.AUDIT,
                )
            else:
                mock_enrollment_api.update_enrollment.assert_called_once_with(
                    username=enterprise_customer_user.username,
                    course_id=enterprise_course_enrollment.course_id,
                    is_active=False
                )
            assert licensed_course_enrollment.is_revoked
            assert enterprise_course_enrollment.saved_for_later
        else:
            assert not enterprise_course_enrollment.saved_for_later
            assert not licensed_course_enrollment.is_revoked

    @mock.patch('enterprise.api.v1.views.enterprise_subsidy_fulfillment.CourseEnrollment')
    @mock.patch('enterprise.api.v1.views.enterprise_subsidy_fulfillment.CourseMode')
    @mock.patch('enterprise.api.v1.views.enterprise_subsidy_fulfillment.get_certificate_for_user')
    @mock.patch('enterprise.api.v1.views.enterprise_subsidy_fulfillment.enrollment_api')
    @mock.patch('enterprise.api.v1.views.enterprise_subsidy_fulfillment.get_course_overviews')
    def test_unenroll_expired_licensed_enrollments_no_license_ids(
            self,
            *_
    ):
        post_data = {
            'user_id': self.user.id,
            'expired_license_uuids': []
        }
        response = self.client.post(
            settings.TEST_SERVER + EXPIRED_LICENSED_ENTERPRISE_COURSE_ENROLLMENTS_ENDPOINT,
            data=post_data,
            format='json',
        )

        assert response.status_code == status.HTTP_400_BAD_REQUEST

    @mock.patch('enterprise.api.v1.views.enterprise_subsidy_fulfillment.CourseEnrollment')
    @mock.patch('enterprise.api.v1.views.enterprise_subsidy_fulfillment.CourseMode')
    @mock.patch('enterprise.api.v1.views.enterprise_subsidy_fulfillment.get_certificate_for_user')
    @mock.patch('enterprise.api.v1.views.enterprise_subsidy_fulfillment.enrollment_api')
    @mock.patch('enterprise.api.v1.views.enterprise_subsidy_fulfillment.get_course_overviews')
    def test_unenroll_expired_licensed_enrollments_ignore_enrollments_modified_after(
            self,
            mock_get_overviews,
            mock_enrollment_api,
            mock_cert_for_user,
            mock_course_mode,
            mock_course_enrollment
    ):
        (
            enterprise_customer_user,
            enterprise_course_enrollment,
            licensed_course_enrollment,
        ) = self._revocation_factory_objects()

        mock_course_mode.mode_for_course.return_value = True
        mock_get_overviews.return_value = [{
            'id': enterprise_course_enrollment.course_id,
            'pacing': 'instructor',
            'has_started': True,
            'has_ended': False,
        }]
        mock_cert_for_user.return_value = {'is_passing': False}
        mock_enrollment_api.return_value = mock.Mock(
            update_enrollment=mock.Mock(),
        )
        expired_license_uuid = licensed_course_enrollment.license_uuid

        mock_course_enrollment.history.filter.return_value = mock.Mock(
            order_by=mock.Mock(return_value=[
                mock.Mock(
                    user_id=enterprise_customer_user.user_id,
                    course_id=enterprise_course_enrollment.course_id,
                    history_date=self.now
                )
            ])
        )

        post_data = {
            'expired_license_uuids': [str(expired_license_uuid)],
            'ignore_enrollments_modified_after': (self.now - timedelta(days=1)).strftime('%Y-%m-%dT%H:%M:%S.%fZ')
        }
        self.client.post(
            settings.TEST_SERVER + EXPIRED_LICENSED_ENTERPRISE_COURSE_ENROLLMENTS_ENDPOINT,
            data=post_data,
            format='json',
        )

        licensed_course_enrollment.refresh_from_db()
        enterprise_course_enrollment.refresh_from_db()

        assert not enterprise_course_enrollment.saved_for_later
        assert not licensed_course_enrollment.is_revoked
        assert mock_enrollment_api.update_enrollment.call_count == 0

    @mock.patch('enterprise.api.v1.views.enterprise_subsidy_fulfillment.CourseEnrollment')
    @mock.patch('enterprise.api.v1.views.enterprise_subsidy_fulfillment.CourseMode')
    @mock.patch('enterprise.api.v1.views.enterprise_subsidy_fulfillment.get_certificate_for_user')
    @mock.patch('enterprise.api.v1.views.enterprise_subsidy_fulfillment.enrollment_api')
    @mock.patch('enterprise.api.v1.views.enterprise_subsidy_fulfillment.get_course_overviews')
    def test_unenroll_expired_licensed_enrollments_bad_ignore_enrollments_modified_after(
            self,
            *_
    ):
        post_data = {
            'user_id': self.user.id,
            'expired_license_uuids': [uuid.uuid4()],
            'ignore_enrollments_modified_after': 'bogus'
        }
        response = self.client.post(
            settings.TEST_SERVER + EXPIRED_LICENSED_ENTERPRISE_COURSE_ENROLLMENTS_ENDPOINT,
            data=post_data,
            format='json',
        )

        assert response.status_code == status.HTTP_400_BAD_REQUEST


@ddt.ddt
@mark.django_db
class TestEnterpriseReportingConfigAPIViews(APITest):
    """
    Test Reporting Configuration Views
    """

    def _create_user_and_enterprise_customer(self, username, password):
        """
        Helper method to create the User and Enterprise Customer used in tests.
        """
        user = factories.UserFactory(username=username, is_active=True, is_staff=False)
        user.set_password(password)
        user.save()

        enterprise_customer = factories.EnterpriseCustomerFactory()
        factories.EnterpriseCustomerUserFactory(
            user_id=user.id,
            enterprise_customer=enterprise_customer,
        )

        return user, enterprise_customer

    def _add_feature_role(self, user, feature_role):
        """
        Helper method to create a feature_role and connect it to the User
        """
        feature_role_object, __ = EnterpriseFeatureRole.objects.get_or_create(
            name=feature_role
        )
        EnterpriseFeatureUserRoleAssignment.objects.create(user=user, role=feature_role_object)

    def _assert_config_response(self, expected_data, response_content):
        """
        Helper method to test the response data against the expected JSON data.
        """
        response_content.pop('enterprise_customer')
        for key, value in expected_data.items():
            assert response_content[key] == value

    @mock.patch('enterprise.rules.crum.get_current_request')
    @ddt.data(
        (False, status.HTTP_403_FORBIDDEN),
        (True, status.HTTP_200_OK),
    )
    @ddt.unpack
    def test_reporting_config_retrieve_permissions(self, has_feature_role, expected_status, request_or_stub_mock):
        """
        Tests that the retrieve endpoint respects the Feature Role permissions assigned.
        """
        user, enterprise_customer = self._create_user_and_enterprise_customer('test_user', 'test_password')
        model_item = {
            'enterprise_customer': enterprise_customer,
            'email': 'test@test.com\nfoo@test.com',
            'decrypted_password': 'test_password',
            'decrypted_sftp_password': 'test_password',
            'active': True,
            'delivery_method': 'email',
            'frequency': 'monthly',
            'day_of_month': 1,
            'day_of_week': None,
            'hour_of_day': 1,
            'report_type': 'csv',
            'data_type': 'progress_v3',
        }
        expected_data = {
            'active': True,
            'delivery_method': 'email',
            'frequency': 'monthly',
            'email': ['test@test.com', 'foo@test.com'],
            'day_of_month': 1,
            'day_of_week': None,
            'hour_of_day': 1,
            'report_type': 'csv',
            'data_type': 'progress_v3',
        }
        test_config = factories.EnterpriseCustomerReportingConfigFactory.create(**model_item)

        client = APIClient()
        client.login(username='test_user', password='test_password')

        if has_feature_role:
            self._add_feature_role(user, ENTERPRISE_REPORTING_CONFIG_ADMIN_ROLE)
        system_wide_role = ENTERPRISE_ADMIN_ROLE
        request_or_stub_mock.return_value = self.get_request_with_jwt_cookie(system_wide_role=system_wide_role)

        response = client.get(
            '{server}{reverse_url}'.format(
                server=settings.TEST_SERVER,
                reverse_url=reverse(
                    'enterprise-customer-reporting-detail',
                    kwargs={'uuid': str(test_config.uuid)}
                ),
            )
        )

        assert response.status_code == expected_status
        if has_feature_role:
            response_content = self.load_json(response.content)
            assert response_content['enterprise_customer']['uuid'] == str(enterprise_customer.uuid)
            self._assert_config_response(expected_data, response_content)

    @mock.patch('enterprise.rules.crum.get_current_request')
    @ddt.data(
        (False, status.HTTP_403_FORBIDDEN),
        (True, status.HTTP_200_OK),
    )
    @ddt.unpack
    def test_reporting_config_list_permissions(self, has_feature_role, expected_status, request_or_stub_mock):
        """
        Tests that the retrieve endpoint respects the Feature Role permissions assigned.
        """
        user, enterprise_customer = self._create_user_and_enterprise_customer('test_user', 'test_password')
        model_item = {
            'enterprise_customer': enterprise_customer,
            'email': 'test@test.com\nfoo@test.com',
            'decrypted_password': 'test_password',
            'decrypted_sftp_password': 'test_password',
            'active': True,
            'delivery_method': 'email',
            'frequency': 'monthly',
            'day_of_month': 1,
            'day_of_week': None,
            'hour_of_day': 1,
            'report_type': 'csv',
            'data_type': 'progress_v3',
        }
        expected_data = {
            'active': True,
            'delivery_method': 'email',
            'frequency': 'monthly',
            'email': ['test@test.com', 'foo@test.com'],
            'day_of_month': 1,
            'day_of_week': None,
            'hour_of_day': 1,
            'report_type': 'csv',
            'data_type': 'progress_v3',
        }
        factories.EnterpriseCustomerReportingConfigFactory.create_batch(5, **model_item)

        client = APIClient()
        client.login(username='test_user', password='test_password')

        if has_feature_role:
            self._add_feature_role(user, ENTERPRISE_REPORTING_CONFIG_ADMIN_ROLE)
        system_wide_role = ENTERPRISE_ADMIN_ROLE
        request_or_stub_mock.return_value = self.get_request_with_jwt_cookie(system_wide_role=system_wide_role)

        response = client.get(
            '{server}{reverse_url}'.format(
                server=settings.TEST_SERVER,
                reverse_url=reverse(
                    'enterprise-customer-reporting-list'
                ),
            )
        )

        assert response.status_code == expected_status
        if has_feature_role:
            results = self.load_json(response.content)['results']
            assert len(results) == 5
            response_content = results[0]
            assert response_content['enterprise_customer']['uuid'] == str(enterprise_customer.uuid)
            self._assert_config_response(expected_data, response_content)

    @mock.patch('enterprise.rules.crum.get_current_request')
    def test_reporting_config_post_requires_enterprise_customer_id(self, request_or_stub_mock):
        """
        Verify that the POST endpoint requires enterprise_customer_id.
        """
        user, __ = self._create_user_and_enterprise_customer('test_user', 'test_password')

        post_data = {
            'active': 'true',
            'enable_compression': True,
            'delivery_method': 'email',
            'email': ['test@test.com', 'foo@test.com'],
            'encrypted_password': 'testPassword',
            'frequency': 'monthly',
            'day_of_month': 1,
            'day_of_week': 3,
            'hour_of_day': 1,
            'sftp_hostname': 'null',
            'sftp_port': 22,
            'sftp_username': 'test@test.com',
            'sftp_file_path': 'null',
            'data_type': 'progress_v3',
            'report_type': 'csv',
            'pgp_encryption_key': ''
        }
        expected_data = post_data.copy()
        expected_data.update({
            'active': True,
            'encrypted_sftp_password': None,
        })
        expected_data.pop('encrypted_password')
        client = APIClient()
        client.login(username='test_user', password='test_password')

        self._add_feature_role(user, ENTERPRISE_REPORTING_CONFIG_ADMIN_ROLE)
        system_wide_role = ENTERPRISE_ADMIN_ROLE
        request_or_stub_mock.return_value = self.get_request_with_jwt_cookie(system_wide_role=system_wide_role)

        response = client.post(
            '{server}{reverse_url}'.format(
                server=settings.TEST_SERVER,
                reverse_url=reverse(
                    'enterprise-customer-reporting-list'
                ),
            ),
            data=post_data,
            format='json',
        )

        assert response.status_code == status.HTTP_400_BAD_REQUEST
        assert response.json() == {'enterprise_customer_id': ['This field is required.']}

    @mock.patch('enterprise.rules.crum.get_current_request')
    @ddt.data(
        (False, status.HTTP_403_FORBIDDEN),
        (True, status.HTTP_201_CREATED),
    )
    @ddt.unpack
    def test_reporting_config_post_permissions(self, has_feature_role, expected_status, request_or_stub_mock):
        """
        Tests that the POST endpoint respects the Feature Role permissions assigned.
        """
        user, enterprise_customer = self._create_user_and_enterprise_customer('test_user', 'test_password')

        post_data = {
            'active': 'true',
            'enable_compression': True,
            'delivery_method': 'email',
            'email': ['test@test.com', 'foo@test.com'],
            'encrypted_password': 'testPassword',
            'frequency': 'monthly',
            'day_of_month': 1,
            'day_of_week': 3,
            'hour_of_day': 1,
            'sftp_hostname': 'null',
            'sftp_port': 22,
            'sftp_username': 'test@test.com',
            'sftp_file_path': 'null',
            'data_type': 'progress_v3',
            'report_type': 'csv',
            'pgp_encryption_key': ''
        }
        expected_data = post_data.copy()
        expected_data.update({
            'active': True,
            'encrypted_sftp_password': None,
        })
        expected_data.pop('encrypted_password')
        client = APIClient()
        client.login(username='test_user', password='test_password')

        if has_feature_role:
            self._add_feature_role(user, ENTERPRISE_REPORTING_CONFIG_ADMIN_ROLE)
        system_wide_role = ENTERPRISE_ADMIN_ROLE
        request_or_stub_mock.return_value = self.get_request_with_jwt_cookie(system_wide_role=system_wide_role)

        post_data.update({'enterprise_customer_id': enterprise_customer.uuid})
        response = client.post(
            '{server}{reverse_url}'.format(
                server=settings.TEST_SERVER,
                reverse_url=reverse(
                    'enterprise-customer-reporting-list'
                ),
            ),
            data=post_data,
            format='json',
        )

        assert response.status_code == expected_status
        if has_feature_role:
            response_content = self.load_json(response.content)
            assert response_content['enterprise_customer']['uuid'] == str(enterprise_customer.uuid)
            assert response_content['encrypted_password'] != post_data['encrypted_password']
            response_content.pop('encrypted_password')
            self._assert_config_response(expected_data, response_content)

    @mock.patch('enterprise.rules.crum.get_current_request')
    @ddt.data(
        (False, status.HTTP_403_FORBIDDEN),
        (True, status.HTTP_200_OK),
    )
    @ddt.unpack
    def test_reporting_config_put_permissions(self, has_feature_role, expected_status, request_or_stub_mock):
        """
        Tests that the PUT endpoint respects the Feature Role permissions assigned.
        """
        user, enterprise_customer = self._create_user_and_enterprise_customer('test_user', 'test_password')
        model_item = {
            'active': True,
            'enable_compression': True,
            'delivery_method': 'email',
            'day_of_month': 1,
            'day_of_week': None,
            'hour_of_day': 1,
            'enterprise_customer': enterprise_customer,
            'email': 'test@test.com\nfoo@test.com',
            'decrypted_password': 'test_password',
            'decrypted_sftp_password': 'test_password',
            'frequency': 'monthly',
            'report_type': 'csv',
            'data_type': 'progress_v3',
        }
        put_data = {
            'enterprise_customer_id': str(enterprise_customer.uuid),
            'active': 'true',
            'enable_compression': True,
            'delivery_method': 'email',
            'email': ['test@test.com', 'foo@test.com'],
            'encrypted_password': 'passwordUpdate',
            'frequency': 'monthly',
            'day_of_month': 1,
            'day_of_week': 3,
            'hour_of_day': 1,
            'sftp_hostname': 'null',
            'sftp_port': 22,
            'sftp_username': 'test@test.com',
            'sftp_file_path': 'null',
            'data_type': 'progress_v3',
            'report_type': 'json',
            'pgp_encryption_key': ''
        }
        expected_data = put_data.copy()
        expected_data.pop('encrypted_password')
        expected_data.update({
            'active': True,
        })
        expected_data.pop('enterprise_customer_id')
        test_config = factories.EnterpriseCustomerReportingConfigFactory.create(**model_item)

        client = APIClient()
        client.login(username='test_user', password='test_password')

        if has_feature_role:
            self._add_feature_role(user, ENTERPRISE_REPORTING_CONFIG_ADMIN_ROLE)
        system_wide_role = ENTERPRISE_ADMIN_ROLE
        request_or_stub_mock.return_value = self.get_request_with_jwt_cookie(system_wide_role=system_wide_role)

        response = client.put(
            '{server}{reverse_url}'.format(
                server=settings.TEST_SERVER,
                reverse_url=reverse(
                    'enterprise-customer-reporting-detail',
                    kwargs={'uuid': str(test_config.uuid)}
                ),
            ),
            data=put_data,
            format='json',
        )

        assert response.status_code == expected_status
        if has_feature_role:
            response_content = self.load_json(response.content)
            assert response_content['enterprise_customer']['uuid'] == str(enterprise_customer.uuid)
            response_content.pop('enterprise_customer')
            assert response_content['encrypted_password'] is not None
            response_content.pop('encrypted_password')
            for key, value in expected_data.items():
                assert response_content[key] == value

    @mock.patch('enterprise.rules.crum.get_current_request')
    def test_reporting_config_validate_delivery_method(self, request_or_stub_mock):
        """
        Tests that the PUT endpoint raise error if delivery method is changed while report updation.
        """
        user, enterprise_customer = self._create_user_and_enterprise_customer('test_user', 'test_password')
        model_item = {
            'active': True,
            'enable_compression': True,
            'delivery_method': 'email',
            'day_of_month': 1,
            'day_of_week': None,
            'hour_of_day': 1,
            'enterprise_customer': enterprise_customer,
            'email': 'test@test.com\nfoo@test.com',
            'decrypted_password': 'test_password',
            'decrypted_sftp_password': 'test_password',
            'frequency': 'monthly',
            'report_type': 'csv',
            'data_type': 'progress_v3',
        }
        put_data = {
            'enterprise_customer_id': str(enterprise_customer.uuid),
            'active': 'true',
            'enable_compression': True,
            'delivery_method': 'sftp',
            'email': [],
            'encrypted_sftp_password': 'test_password',
            'frequency': 'monthly',
            'day_of_month': 1,
            'day_of_week': 3,
            'hour_of_day': 1,
            'sftp_hostname': 'sftp_host_name',
            'sftp_port': 22,
            'sftp_username': 'test@test.com',
            'sftp_file_path': 'sft-_file_path',
            'data_type': 'progress_v3',
            'report_type': 'csv',
            'pgp_encryption_key': ''
        }

        test_config = factories.EnterpriseCustomerReportingConfigFactory.create(**model_item)

        put_data.update({
            'uuid': str(test_config.uuid),
        })

        client = APIClient()
        client.login(username='test_user', password='test_password')
        self._add_feature_role(user, ENTERPRISE_REPORTING_CONFIG_ADMIN_ROLE)
        request_or_stub_mock.return_value = self.get_request_with_jwt_cookie(system_wide_role=ENTERPRISE_ADMIN_ROLE)

        response = client.put(
            '{server}{reverse_url}'.format(
                server=settings.TEST_SERVER,
                reverse_url=reverse(
                    'enterprise-customer-reporting-detail',
                    kwargs={'uuid': str(test_config.uuid)}
                ),
            ),
            data=put_data,
            format='json',
        )
        assert response.status_code == status.HTTP_400_BAD_REQUEST
        self.assertEqual(
            response.json().get('delivery_method')[0],
            'Delivery method cannot be updated'
        )

    @mock.patch('enterprise.rules.crum.get_current_request')
    @ddt.data(
        (False, status.HTTP_403_FORBIDDEN),
        (True, status.HTTP_200_OK),
    )
    @ddt.unpack
    def test_reporting_config_patch_permissions(self, has_feature_role, expected_status, request_or_stub_mock):
        """
        Tests that the PATCH endpoint respects the Feature Role permissions assigned.
        """
        user, enterprise_customer = self._create_user_and_enterprise_customer('test_user', 'test_password')
        model_item = {
            'active': True,
            'enable_compression': True,
            'delivery_method': 'email',
            'day_of_month': 1,
            'day_of_week': None,
            'hour_of_day': 1,
            'enterprise_customer': enterprise_customer,
            'email': 'test@test.com\nfoo@test.com',
            'decrypted_password': 'test_password',
            'decrypted_sftp_password': 'test_password',
            'frequency': 'monthly',
            'report_type': 'csv',
            'data_type': 'progress_v3',
        }
        patch_data = {
            'enterprise_customer_id': str(enterprise_customer.uuid),
            'day_of_month': 4,
            'day_of_week': 1,
            'hour_of_day': 12,
            'enable_compression': True,
        }
        expected_data = patch_data.copy()
        expected_data.pop('enterprise_customer_id')
        patch_data['encrypted_password'] = 'newPassword'
        patch_data['encrypted_sftp_password'] = 'newSFTPPassword'

        test_config = factories.EnterpriseCustomerReportingConfigFactory.create(**model_item)

        client = APIClient()
        client.login(username='test_user', password='test_password')

        if has_feature_role:
            self._add_feature_role(user, ENTERPRISE_REPORTING_CONFIG_ADMIN_ROLE)
        system_wide_role = ENTERPRISE_ADMIN_ROLE
        request_or_stub_mock.return_value = self.get_request_with_jwt_cookie(system_wide_role=system_wide_role)

        response = client.patch(
            '{server}{reverse_url}'.format(
                server=settings.TEST_SERVER,
                reverse_url=reverse(
                    'enterprise-customer-reporting-detail',
                    kwargs={'uuid': str(test_config.uuid)}
                ),
            ),
            data=patch_data,
            format='json',
        )

        assert response.status_code == expected_status
        if has_feature_role:
            response_content = self.load_json(response.content)
            assert response_content['enterprise_customer']['uuid'] == str(enterprise_customer.uuid)
            self._assert_config_response(expected_data, response_content)

    @ddt.data(
        {
            'email': None,
            'error': {'email': ['This field is required']},
            'status_code': status.HTTP_400_BAD_REQUEST
        },
        {
            'email': [],
            'error': {'email': ['This field is required']},
            'status_code': status.HTTP_400_BAD_REQUEST
        },
        {
            'email': ['xyz'],
            'error': {'email': {'0': ['Enter a valid email address.']}},
            'status_code': status.HTTP_400_BAD_REQUEST
        }
    )
    @ddt.unpack
    @mock.patch('enterprise.rules.crum.get_current_request')
    def test_reporting_config_email_delivery(self, request_mock, email, error, status_code):
        """
        Tests that the POST endpoint raises error for email delivery type reporting config with incorrect email field.
        """
        user, enterprise_customer = self._create_user_and_enterprise_customer('test_user', 'test_password')

        post_data = {
            'active': 'true',
            'enable_compression': 'true',
            'delivery_method': 'email',
            'encrypted_password': 'testPassword',
            'frequency': 'monthly',
            'day_of_month': 1,
            'day_of_week': 3,
            'hour_of_day': 1,
            'sftp_hostname': 'null',
            'sftp_port': 22,
            'sftp_username': 'test@test.com',
            'sftp_file_path': 'null',
            'data_type': 'progress_v3',
            'report_type': 'csv',
            'pgp_encryption_key': '',
        }
        if email is not None:
            post_data['email'] = email

        client = APIClient()
        client.login(username='test_user', password='test_password')
        self._add_feature_role(user, ENTERPRISE_REPORTING_CONFIG_ADMIN_ROLE)
        request_mock.return_value = self.get_request_with_jwt_cookie(system_wide_role=ENTERPRISE_ADMIN_ROLE)

        post_data.update({'enterprise_customer_id': enterprise_customer.uuid})
        response = client.post(
            '{server}{reverse_url}'.format(
                server=settings.TEST_SERVER,
                reverse_url=reverse(
                    'enterprise-customer-reporting-list'
                ),
            ),
            data=post_data,
            format='json',
        )

        assert response.status_code == status_code
        if error:
            assert response.json() == error

    @mock.patch('enterprise.rules.crum.get_current_request')
    def test_reporting_config_sftp_delivery(self, request_mock):
        """
        Tests that the POST endpoint works as expected for sftp delivery type reporting config without email field.
        """
        user, enterprise_customer = self._create_user_and_enterprise_customer('test_user', 'test_password')

        post_data = {
            'active': 'true',
            'enable_compression': 'true',
            'delivery_method': 'sftp',
            'encrypted_password': 'testPassword',
            'frequency': 'monthly',
            'day_of_month': 1,
            'day_of_week': 3,
            'hour_of_day': 1,
            'sftp_hostname': 'null',
            'sftp_port': 22,
            'sftp_username': 'test@test.com',
            'sftp_file_path': 'null',
            'data_type': 'progress_v3',
            'report_type': 'csv',
            'pgp_encryption_key': ''
        }

        client = APIClient()
        client.login(username='test_user', password='test_password')
        self._add_feature_role(user, ENTERPRISE_REPORTING_CONFIG_ADMIN_ROLE)
        request_mock.return_value = self.get_request_with_jwt_cookie(system_wide_role=ENTERPRISE_ADMIN_ROLE)

        post_data.update({'enterprise_customer_id': enterprise_customer.uuid})
        response = client.post(
            '{server}{reverse_url}'.format(
                server=settings.TEST_SERVER,
                reverse_url=reverse(
                    'enterprise-customer-reporting-list'
                ),
            ),
            data=post_data,
            format='json',
        )

        assert response.status_code == status.HTTP_201_CREATED

    @mock.patch('enterprise.rules.crum.get_current_request')
    def test_reporting_config_patch_with_email_delivery(self, request_or_stub_mock):
        """
        Tests that the PATCH endpoint respects the Feature Role permissions assigned.
        """
        user, enterprise_customer = self._create_user_and_enterprise_customer('test_user', 'test_password')
        model_item = {
            'active': True,
            'enable_compression': True,
            'delivery_method': 'email',
            'day_of_month': 1,
            'day_of_week': None,
            'hour_of_day': 1,
            'enterprise_customer': enterprise_customer,
            'email': 'test@test.com\nfoo@test.com',
            'decrypted_password': 'test_password',
            'decrypted_sftp_password': 'test_password',
            'frequency': 'monthly',
            'report_type': 'csv',
            'data_type': 'progress_v3',
        }
        patch_data = {
            'enterprise_customer_id': str(enterprise_customer.uuid),
            'email': [],
        }

        test_config = factories.EnterpriseCustomerReportingConfigFactory.create(**model_item)

        client = APIClient()
        client.login(username='test_user', password='test_password')

        self._add_feature_role(user, ENTERPRISE_REPORTING_CONFIG_ADMIN_ROLE)
        request_or_stub_mock.return_value = self.get_request_with_jwt_cookie(system_wide_role=ENTERPRISE_ADMIN_ROLE)

        response = client.patch(
            '{server}{reverse_url}'.format(
                server=settings.TEST_SERVER,
                reverse_url=reverse(
                    'enterprise-customer-reporting-detail',
                    kwargs={'uuid': str(test_config.uuid)}
                ),
            ),
            data=patch_data,
            format='json',
        )

        assert response.status_code == status.HTTP_400_BAD_REQUEST

    @mock.patch('enterprise.rules.crum.get_current_request')
    def test_reporting_config_enterprise_catalogs_error(self, request_mock):
        """
        Tests that the POST endpoint raises error if enterprise catalogs are not associated with the given enterprise.
        """
        user, enterprise_customer = self._create_user_and_enterprise_customer('test_user', 'test_password')

        # Create a new enterprise customer catalog that is not associated with above enterprise customer.
        enterprise_catalog = factories.EnterpriseCustomerCatalogFactory()

        post_data = {
            'active': 'true',
            'enable_compression': 'true',
            'delivery_method': 'email',
            'encrypted_password': 'testPassword',
            'frequency': 'monthly',
            'day_of_month': 1,
            'day_of_week': 3,
            'hour_of_day': 1,
            'sftp_hostname': 'null',
            'sftp_port': 22,
            'sftp_username': 'test@test.com',
            'sftp_file_path': 'null',
            'data_type': 'progress_v3',
            'report_type': 'csv',
            'pgp_encryption_key': '',
            'email': ['test.email@example.com'],
            'enterprise_customer_catalog_uuids': [enterprise_catalog.uuid]
        }
        client = APIClient()
        client.login(username='test_user', password='test_password')
        self._add_feature_role(user, ENTERPRISE_REPORTING_CONFIG_ADMIN_ROLE)
        request_mock.return_value = self.get_request_with_jwt_cookie(system_wide_role=ENTERPRISE_ADMIN_ROLE)

        post_data.update({'enterprise_customer_id': enterprise_customer.uuid})
        response = client.post(
            '{server}{reverse_url}'.format(
                server=settings.TEST_SERVER,
                reverse_url=reverse(
                    'enterprise-customer-reporting-list'
                ),
            ),
            data=post_data,
            format='json',
        )
        error = {
            'enterprise_customer_catalog_uuids': [
                'Only those catalogs can be linked that belong to the enterprise customer.',
            ]
        }
        assert response.status_code == status.HTTP_400_BAD_REQUEST
        assert response.json() == error

    @mock.patch('enterprise.rules.crum.get_current_request')
    def test_reporting_config_enterprise_catalogs_create(self, request_mock):
        """
        Tests that the POST endpoint links enterprise customer catalogs with the newly created reporting config.
        """
        user, enterprise_customer = self._create_user_and_enterprise_customer('test_user', 'test_password')

        # Create a new enterprise customer catalog that is associated with above enterprise customer.
        enterprise_catalog = factories.EnterpriseCustomerCatalogFactory(enterprise_customer=enterprise_customer)

        post_data = {
            'active': 'true',
            'enable_compression': 'true',
            'delivery_method': 'email',
            'encrypted_password': 'testPassword',
            'frequency': 'monthly',
            'day_of_month': 1,
            'day_of_week': 3,
            'hour_of_day': 1,
            'sftp_hostname': 'null',
            'sftp_port': 22,
            'sftp_username': 'test@test.com',
            'sftp_file_path': 'null',
            'data_type': 'progress_v3',
            'report_type': 'csv',
            'pgp_encryption_key': '',
            'email': ['test.email@example.com'],
            'enterprise_customer_catalog_uuids': [enterprise_catalog.uuid]
        }
        client = APIClient()
        client.login(username='test_user', password='test_password')
        self._add_feature_role(user, ENTERPRISE_REPORTING_CONFIG_ADMIN_ROLE)
        request_mock.return_value = self.get_request_with_jwt_cookie(system_wide_role=ENTERPRISE_ADMIN_ROLE)

        post_data.update({'enterprise_customer_id': enterprise_customer.uuid})
        response = client.post(
            '{server}{reverse_url}'.format(
                server=settings.TEST_SERVER,
                reverse_url=reverse(
                    'enterprise-customer-reporting-list'
                ),
            ),
            data=post_data,
            format='json',
        )
        assert response.status_code == status.HTTP_201_CREATED
        ec_catalog_uuids = [item['uuid'] for item in response.json()['enterprise_customer_catalogs']]

        # Make sure the enterprise customer catalog was linked with the reporting configuration.
        assert [str(enterprise_catalog.uuid)] == ec_catalog_uuids

    @mock.patch('enterprise.rules.crum.get_current_request')
    def test_reporting_config_enterprise_catalogs_update(self, request_or_stub_mock):
        """
        Tests that the POST endpoint updates enterprise customer catalogs along with the reporting config.
        """
        has_feature_role = True
        expected_status = status.HTTP_200_OK

        user, enterprise_customer = self._create_user_and_enterprise_customer('test_user', 'test_password')
        model_item = {
            'active': True,
            'enable_compression': True,
            'delivery_method': 'email',
            'day_of_month': 1,
            'day_of_week': None,
            'hour_of_day': 1,
            'enterprise_customer': enterprise_customer,
            'email': 'test@test.com\nfoo@test.com',
            'decrypted_password': 'test_password',
            'decrypted_sftp_password': 'test_password',
            'frequency': 'monthly',
            'report_type': 'csv',
            'data_type': 'progress_v3',
        }

        reporting_config = factories.EnterpriseCustomerReportingConfigFactory.create(**model_item)

        # Create a new enterprise customer catalog that is associated with above enterprise customer
        # and also linked with the above reporting configuration.
        enterprise_catalog = factories.EnterpriseCustomerCatalogFactory(enterprise_customer=enterprise_customer)
        reporting_config.enterprise_customer_catalogs.add(enterprise_catalog)
        reporting_config.save()

        # Create a  new enterprise customer catalog that is associated with above enterprise customer but not with
        # the above reporting configuration.
        enterprise_catalog_2 = factories.EnterpriseCustomerCatalogFactory(enterprise_customer=enterprise_customer)

        patch_data = {
            'enterprise_customer_id': str(enterprise_customer.uuid),
            'day_of_month': 4,
            'enable_compression': True,
            'day_of_week': 1,
            'hour_of_day': 12,
            'enterprise_customer_catalog_uuids': [enterprise_catalog_2.uuid]
        }
        expected_data = patch_data.copy()
        expected_data.pop('enterprise_customer_id')
        patch_data['encrypted_password'] = 'newPassword'
        patch_data['encrypted_sftp_password'] = 'newSFTPPassword'

        client = APIClient()
        client.login(username='test_user', password='test_password')

        if has_feature_role:
            self._add_feature_role(user, ENTERPRISE_REPORTING_CONFIG_ADMIN_ROLE)

        system_wide_role = ENTERPRISE_ADMIN_ROLE
        request_or_stub_mock.return_value = self.get_request_with_jwt_cookie(system_wide_role=system_wide_role)

        response = client.get(
            '{server}{reverse_url}'.format(
                server=settings.TEST_SERVER,
                reverse_url=reverse(
                    'enterprise-customer-reporting-detail',
                    kwargs={'uuid': str(reporting_config.uuid)}
                ),
            ),
            format='json',
        )
        # validate the existing associated catalogs.
        print(response.content)
        assert response.status_code == status.HTTP_200_OK
        ec_catalog_uuids = [item['uuid'] for item in response.json()['enterprise_customer_catalogs']]
        assert [str(enterprise_catalog.uuid)] == ec_catalog_uuids

        response = client.patch(
            '{server}{reverse_url}'.format(
                server=settings.TEST_SERVER,
                reverse_url=reverse(
                    'enterprise-customer-reporting-detail',
                    kwargs={'uuid': str(reporting_config.uuid)}
                ),
            ),
            data=patch_data,
            format='json',
        )

        assert response.status_code == expected_status
        ec_catalog_uuids = [item['uuid'] for item in response.json()['enterprise_customer_catalogs']]

        # Make sure the enterprise customer catalog was linked with the reporting configuration.
        assert [str(enterprise_catalog_2.uuid)] == ec_catalog_uuids


class TestReadNotificationView(BaseTestEnterpriseAPIViews):
    """
    Test NotificationReadView
    """

    READ_NOTIFICATION_ENDPOINT = reverse('read-notification')

    def setUp(self):
        super().setUp()
        self.user, self.enterprise_customer = self._create_user_and_enterprise_customer('test_user', 'test_password')
        self.admin_notification = factories.AdminNotificationFactory()
        self.client = APIClient()
        self.client.login(username='test_user', password='test_password')

        self._add_feature_role(self.user, ENTERPRISE_REPORTING_CONFIG_ADMIN_ROLE)

    def _create_user_and_enterprise_customer(self, username, password):
        """
        Helper method to create the User and Enterprise Customer used in tests.
        """
        user = factories.UserFactory(username=username, is_active=True, is_staff=False)
        user.set_password(password)
        user.save()

        enterprise_customer = factories.EnterpriseCustomerFactory()
        factories.EnterpriseCustomerUserFactory(
            user_id=user.id,
            enterprise_customer=enterprise_customer,
        )

        return user, enterprise_customer

    def _add_feature_role(self, user, feature_role):
        """
        Helper method to create a feature_role and connect it to the User
        """
        feature_role_object, __ = EnterpriseFeatureRole.objects.get_or_create(
            name=feature_role
        )
        EnterpriseFeatureUserRoleAssignment.objects.create(user=user, role=feature_role_object)

    @mock.patch('enterprise.rules.crum.get_current_request')
    def test_read_notification_request_success(
            self,
            request_or_stub_mock,

    ):
        """
        Ensure request success status code.
        """
        system_wide_role = ENTERPRISE_ADMIN_ROLE
        request_or_stub_mock.return_value = self.get_request_with_jwt_cookie(system_wide_role=system_wide_role)
        response = self.client.post(
            settings.TEST_SERVER + self.READ_NOTIFICATION_ENDPOINT,
            data={
                'notification_id': self.admin_notification.id,
                'enterprise_slug': self.enterprise_customer.slug
            }
        )
        assert response.status_code == 200

    @mock.patch('enterprise.rules.crum.get_current_request')
    def test_read_notification_request_error(
            self,
            request_or_stub_mock,

    ):
        """
        Ensure request fail status code for invalid param values.
        """
        system_wide_role = ENTERPRISE_ADMIN_ROLE
        request_or_stub_mock.return_value = self.get_request_with_jwt_cookie(system_wide_role=system_wide_role)
        response = self.client.post(
            settings.TEST_SERVER + self.READ_NOTIFICATION_ENDPOINT,
            data={
                'notification_id': 111111,
                'enterprise_slug': 'random_slug'
            }
        )
        assert response.status_code == 500

    @mock.patch('enterprise.rules.crum.get_current_request')
    def test_read_notification_request_fail_missing_params(
            self,
            request_or_stub_mock,

    ):
        """
        Ensure request fail status code for missing params.
        """
        system_wide_role = ENTERPRISE_ADMIN_ROLE
        request_or_stub_mock.return_value = self.get_request_with_jwt_cookie(system_wide_role=system_wide_role)
        response = self.client.post(
            settings.TEST_SERVER + self.READ_NOTIFICATION_ENDPOINT,
            data={
                'notification_id': self.admin_notification.id,
            }
        )
        assert response.status_code == 400

    @mock.patch('enterprise.rules.crum.get_current_request')
    def test_read_notification_request_fail_non_admin_role(
            self,
            request_or_stub_mock,

    ):
        """
        Ensure request fail status code for non admin user.
        """
        system_wide_role = ''
        request_or_stub_mock.return_value = self.get_request_with_jwt_cookie(system_wide_role=system_wide_role)
        response = self.client.post(
            settings.TEST_SERVER + self.READ_NOTIFICATION_ENDPOINT,
            data={
                'notification_id': self.admin_notification.id,
            }
        )
        assert response.status_code == 403


@ddt.ddt
@mark.django_db
class TestEnterpriseCustomerReportTypesView(BaseTestEnterpriseAPIViews):
    """
    Test EnterpriseCustomerReportTypesView
    """

    REPORT_TYPES_ENDPOINT = 'enterprise-report-types'

    def _create_user_and_enterprise_customer(self, username, password):
        """
        Helper method to create the User and Enterprise Customer used in tests.
        """
        user = factories.UserFactory(username=username, is_active=True, is_staff=False)
        user.set_password(password)
        user.save()

        enterprise_customer = factories.EnterpriseCustomerFactory()
        factories.EnterpriseCustomerUserFactory(
            user_id=user.id,
            enterprise_customer=enterprise_customer,
        )
        return user, enterprise_customer

    def _add_feature_role(self, user, feature_role):
        """
        Helper method to create a feature_role and connect it to the User
        """
        feature_role_object, __ = EnterpriseFeatureRole.objects.get_or_create(
            name=feature_role
        )
        EnterpriseFeatureUserRoleAssignment.objects.create(user=user, role=feature_role_object)

    @ddt.data(
        (False, enterprise_report_choices.LIMITED_REPORT_TYPES),
        (True, enterprise_report_choices.FULL_REPORT_TYPES),
    )
    @ddt.unpack
    def test_get_enterprise_report_types(self, is_pearson, expected_report_choices):
        """
        Test that `EnterpriseCustomerReportTypesView` returns expected response.
        """
        enterprise_slug = 'pearson' if is_pearson else 'some-slug'
        enterprise_customer = factories.EnterpriseCustomerFactory(slug=enterprise_slug)
        expected_report_types = expected_report_choices

        response = self.client.get(
            settings.TEST_SERVER + reverse(
                self.REPORT_TYPES_ENDPOINT, kwargs={'enterprise_uuid': enterprise_customer.uuid}
            )
        )
        self.assertEqual(response.status_code, 200)
        self.assertEqual(response.json(), expected_report_types)

    def test_get_enterprise_not_found(self):
        """
        Test that `EnterpriseCustomerReportTypesView` returns correct response when enterprise is not found.
        """
        non_existed_id = 100
        response = self.client.get(
            settings.TEST_SERVER + reverse(
                self.REPORT_TYPES_ENDPOINT, kwargs={'enterprise_uuid': non_existed_id}
            )
        )
        self.assertEqual(response.status_code, 404)
        response = response.json()
        self.assertEqual(response['detail'], 'Could not find the enterprise customer.')

    def test_get_report_types_post_method_not_allowed(self):
        """
        Test that `EnterpriseCustomerReportTypesView` does not allow POST method.
        """
        response = self.client.post(
            settings.TEST_SERVER + reverse(self.REPORT_TYPES_ENDPOINT, kwargs={'enterprise_uuid': 1}),
            data=json.dumps({'some': 'postdata'}),
            content_type='application/json'
        )
        self.assertEqual(response.status_code, 405)
        response = response.json()
        self.assertEqual(response['detail'], 'Method "POST" not allowed.')

    def test_get_report_types_not_logged_in(self):
        """
        Test that `EnterpriseCustomerReportTypesView` only allows logged in users.
        """
        client = APIClient()
        # User is not logged in.
        response = client.get(
            settings.TEST_SERVER + reverse(self.REPORT_TYPES_ENDPOINT, kwargs={'enterprise_uuid': 1})
        )
        self.assertEqual(response.status_code, 401)
        response = response.json()
        self.assertEqual(response['detail'], 'Authentication credentials were not provided.')

    @mock.patch('enterprise.rules.crum.get_current_request')
    @ddt.data(
        (False, status.HTTP_403_FORBIDDEN),
        (True, status.HTTP_200_OK),
    )
    @ddt.unpack
    def test_auth_report_types_view(self, has_feature_role, expected_status, request_or_stub_mock):
        """
        Tests that the EnterpriseCustomerReportTypesView::get endpoint auth works as expected.
        """
        user, enterprise_customer = self._create_user_and_enterprise_customer('test_user', 'test_password')

        client = APIClient()
        client.login(username='test_user', password='test_password')

        if has_feature_role:
            self._add_feature_role(user, ENTERPRISE_DASHBOARD_ADMIN_ROLE)

        system_wide_role = ENTERPRISE_ADMIN_ROLE
        request_or_stub_mock.return_value = self.get_request_with_jwt_cookie(system_wide_role=system_wide_role)

        response = client.get(
            '{server}{view_url}'.format(
                server=settings.TEST_SERVER,
                view_url=reverse(self.REPORT_TYPES_ENDPOINT, kwargs={'enterprise_uuid': enterprise_customer.uuid})
            ),
        )
        self.assertEqual(response.status_code, expected_status)


@ddt.ddt
@mark.django_db
class TestEnterpriseCustomerInviteKeyViewSet(BaseTestEnterpriseAPIViews):
    """
    Test EnterpriseCustomerInviteKeyViewSet
    """

    ENTERPRISE_CUSTOMER_INVITE_KEY_ENDPOINT = 'enterprise-customer-invite-key-detail'
    ENTERPRISE_CUSTOMER_INVITE_KEY_LIST_ENDPOINT = 'enterprise-customer-invite-key-list'
    ENTERPRISE_CUSTOMER_INVITE_KEY_BASIC_LIST_ENDPOINT = 'enterprise-customer-invite-key-basic-list'
    ENTERPRISE_CUSTOMER_INVITE_KEY_ENDPOINT_LINK_USER = 'enterprise-customer-invite-key-link-user'
    USERNAME = "unlinkedtestuser"

    def setUp(self):
        super().setUp()
        enterprise_customer_1 = factories.EnterpriseCustomerFactory()
        enterprise_customer_2 = factories.EnterpriseCustomerFactory()
        enterprise_customer_1_invite_key = factories.EnterpriseCustomerInviteKeyFactory(
            enterprise_customer=enterprise_customer_1
        )
        self.enterprise_customer_1 = enterprise_customer_1
        self.enterprise_customer_2 = enterprise_customer_2
        self.enterprise_customer_1_invite_key = enterprise_customer_1_invite_key

        self.enterprise_customer_3 = factories.EnterpriseCustomerFactory()
        self.enterprise_customer_3_invite_key = factories.EnterpriseCustomerInviteKeyFactory(
            enterprise_customer=self.enterprise_customer_3,
            expiration_date=localized_utcnow() + timedelta(days=365),
        )
        self.invalid_enterprise_customer_3_invite_key = factories.EnterpriseCustomerInviteKeyFactory(
            enterprise_customer=self.enterprise_customer_3,
            expiration_date=localized_utcnow() - timedelta(days=365),
        )

    def tearDown(self):
        super().tearDown()
        EnterpriseCustomer.objects.all().delete()
        EnterpriseCustomerInviteKey.objects.all().delete()

    def test_retrieve_allowed_for_authenticated_users(self):
        """
        Test that `EnterpriseCustomerInviteKeyViewSet` does not require roles for for getting an invite key.
        """
        response = self.client.get(
            settings.TEST_SERVER + reverse(
                self.ENTERPRISE_CUSTOMER_INVITE_KEY_ENDPOINT,
                kwargs={'pk': str(self.enterprise_customer_1_invite_key.uuid)}
            )
        )
        self.assertEqual(response.status_code, 200)

    @ddt.data(True, False)
    def test_create_allowed_only_for_enterprise_admins(self, is_enterprise_admin):
        """
        Test that `EnterpriseCustomerInviteKeyViewSet` only allows enterprise admins to create invite keys.
        """
        context = str(self.enterprise_customer_1.uuid) if is_enterprise_admin else str(self.enterprise_customer_2.uuid)
        self.set_jwt_cookie(ENTERPRISE_ADMIN_ROLE, context)

        future_date = datetime.utcnow() + timedelta(days=365)
        response = self.client.post(
            settings.TEST_SERVER + reverse(self.ENTERPRISE_CUSTOMER_INVITE_KEY_LIST_ENDPOINT),
            data=json.dumps(
                {
                    'enterprise_customer_uuid': str(self.enterprise_customer_1.uuid),
                    'expiration_date': future_date.isoformat()
                }
            ),
            content_type='application/json'
        )

        expected_status_code = 201 if is_enterprise_admin else 403
        self.assertEqual(response.status_code, expected_status_code)

    def test_put_method_not_allowed(self):
        """
        Test that `EnterpriseCustomerInviteKeyViewSet` does not allow PUT method.
        """
        self.set_jwt_cookie(ENTERPRISE_ADMIN_ROLE, str(self.enterprise_customer_1.uuid))
        response = self.client.put(
            settings.TEST_SERVER + reverse(
                self.ENTERPRISE_CUSTOMER_INVITE_KEY_ENDPOINT,
                kwargs={'pk': str(self.enterprise_customer_1_invite_key.uuid)}
            ),
            data=json.dumps({'some': 'putdata'}),
            content_type='application/json'
        )
        self.assertEqual(response.status_code, 405)
        response = response.json()
        self.assertEqual(response['detail'], 'Method "PUT" not allowed.')

    def test_patch_422_error(self):
        """
        Test that `EnterpriseCustomerInviteKeyViewSet` returns a 422 when trying to set is_active to True from False.
        """
        self.set_jwt_cookie(ENTERPRISE_ADMIN_ROLE, str(self.enterprise_customer_1.uuid))
        self.enterprise_customer_1_invite_key.is_active = False
        self.enterprise_customer_1_invite_key.save()
        response = self.client.patch(
            settings.TEST_SERVER + reverse(
                self.ENTERPRISE_CUSTOMER_INVITE_KEY_ENDPOINT,
                kwargs={'pk': str(self.enterprise_customer_1_invite_key.uuid)}
            ),
            data=json.dumps({'is_active': 'True'}),
            content_type='application/json'
        )
        self.assertEqual(response.status_code, 422)
        response = response.json()
        self.assertEqual(response['detail'], 'Cannot reactivate an inactive invite key.')

    def test_link_user_successful_link(self):
        """
        Test `{enterprise_customer_invite_key}/link-user` creates an `EnterpriseCustomerUser`
        """
        unlinked_user = factories.UserFactory(
            is_active=True,
            is_staff=False,
        )
        unlinked_user.set_password(TEST_PASSWORD)
        unlinked_user.save()

        client = APIClient()
        client.login(username=unlinked_user.username, password=TEST_PASSWORD)

        response = client.post(
            settings.TEST_SERVER + reverse(
                self.ENTERPRISE_CUSTOMER_INVITE_KEY_ENDPOINT_LINK_USER,
                kwargs={'pk': self.enterprise_customer_3_invite_key.uuid}
            )
        )
        self.assertEqual(response.status_code, 201)
        assert EnterpriseCustomerUser.objects.get(
            user_id=unlinked_user.id,
            enterprise_customer=self.enterprise_customer_3,
            invite_key=self.enterprise_customer_3_invite_key,
        )
        response = self.load_json(response.content)
        assert response['enterprise_customer_slug'] == self.enterprise_customer_3.slug
        assert response['enterprise_customer_uuid'] == str(self.enterprise_customer_3.uuid)

    def test_enterprise_user_exists(self):
        """
        Test `{enterprise_customer_invite_key}/link-user` if one does not create `EnterpriseCustomerUser`
        If one already exists
        """
        unlinked_user = factories.UserFactory(
            is_active=True,
            is_staff=False,
        )
        unlinked_user.set_password(TEST_PASSWORD)
        unlinked_user.save()

        EnterpriseCustomerUser.objects.create(
            user_id=unlinked_user.id,
            enterprise_customer=self.enterprise_customer_3,
            active=False,
            linked=False,
        )

        client = APIClient()
        client.login(username=unlinked_user.username, password=TEST_PASSWORD)

        response_0 = client.post(
            settings.TEST_SERVER + reverse(
                self.ENTERPRISE_CUSTOMER_INVITE_KEY_ENDPOINT_LINK_USER,
                kwargs={'pk': self.enterprise_customer_3_invite_key.uuid}
            )
        )
        self.assertEqual(response_0.status_code, 200)
        assert EnterpriseCustomerUser.objects.get(
            user_id=unlinked_user.id,
            enterprise_customer=self.enterprise_customer_3,
            active=True,
            linked=True,
        )
        json_0 = self.load_json(response_0.content)
        assert json_0['enterprise_customer_slug'] == self.enterprise_customer_3.slug
        assert json_0['enterprise_customer_uuid'] == str(self.enterprise_customer_3.uuid)

        response_1 = client.post(
            settings.TEST_SERVER + reverse(
                self.ENTERPRISE_CUSTOMER_INVITE_KEY_ENDPOINT_LINK_USER,
                kwargs={'pk': self.enterprise_customer_3_invite_key.uuid}
            )
        )
        self.assertEqual(response_1.status_code, 200)
        json_1 = self.load_json(response_1.content)
        assert json_1['enterprise_customer_slug'] == self.enterprise_customer_3.slug
        assert json_1['enterprise_customer_uuid'] == str(self.enterprise_customer_3.uuid)

    def test_unlinkable_user_422(self):
        """
        Test 422 returned if user is not linked but is not relinkable.
        """
        unlinked_user = factories.UserFactory(
            is_active=True,
            is_staff=False,
        )
        unlinked_user.set_password(TEST_PASSWORD)

        unlinked_user.save()

        EnterpriseCustomerUser.objects.create(
            user_id=unlinked_user.id,
            enterprise_customer=self.enterprise_customer_3,
            active=False,
            linked=False,
            is_relinkable=False
        )

        client = APIClient()
        client.login(username=unlinked_user.username, password=TEST_PASSWORD)

        response = client.post(
            settings.TEST_SERVER + reverse(
                self.ENTERPRISE_CUSTOMER_INVITE_KEY_ENDPOINT_LINK_USER,
                kwargs={'pk': self.enterprise_customer_3_invite_key.uuid}
            )
        )
        self.assertEqual(response.status_code, status.HTTP_422_UNPROCESSABLE_ENTITY)

    def test_invalid_link(self):
        """
        Test that when an invalid link is used 422 is returned
        """
        response = self.client.post(
            settings.TEST_SERVER + reverse(
                self.ENTERPRISE_CUSTOMER_INVITE_KEY_ENDPOINT_LINK_USER,
                kwargs={'pk': self.invalid_enterprise_customer_3_invite_key.uuid}
            )
        )
        self.assertEqual(response.status_code, 422)

    def test_no_link_found(self):
        """
        Test if `{enterprise_customer_invite_key}` does not exist, 400 is returned
        """
        response = self.client.post(
            settings.TEST_SERVER + reverse(
                self.ENTERPRISE_CUSTOMER_INVITE_KEY_ENDPOINT_LINK_USER,
                kwargs={'pk': str(uuid.uuid4())}
            )
        )
        self.assertEqual(response.status_code, 404)

    def test_basic_list_no_pagination_200(self):
        """
        Test that basic-list endpoint returns unpaginated response.
        """
        self.set_jwt_cookie(ENTERPRISE_ADMIN_ROLE, str(self.enterprise_customer_1.uuid))
        response = self.client.get(
            settings.TEST_SERVER + reverse(
                self.ENTERPRISE_CUSTOMER_INVITE_KEY_BASIC_LIST_ENDPOINT,
            )
        )
        self.assertEqual(response.status_code, 200)


@ddt.ddt
@mark.django_db
class TestEnterpriseCustomerToggleUniversalLinkView(BaseTestEnterpriseAPIViews):
    """
    Test toggle_universal_link in EnterpriseCustomerViewSet
    """
    TOGGLE_UNIVERSAL_LINK_ENDPOINT = 'enterprise-customer-toggle-universal-link'
    REQUEST_BODY_TRUE = json.dumps({'enable_universal_link': 'true'})
    REQUEST_BODY_FALSE = json.dumps({'enable_universal_link': 'false'})

    def setUp(self):
        super().setUp()
        self.enterprise_customer = factories.EnterpriseCustomerFactory(name="test_enterprise")
        self.user = factories.UserFactory(
            is_active=True,
            is_staff=False,
        )
        self.user.set_password(TEST_PASSWORD)
        self.user.save()

        feature_role_object, __ = EnterpriseFeatureRole.objects.get_or_create(name=ENTERPRISE_DASHBOARD_ADMIN_ROLE)
        EnterpriseFeatureUserRoleAssignment.objects.create(user=self.user, role=feature_role_object)
        self.client = APIClient()
        self.client.login(username=self.user.username, password=TEST_PASSWORD)

    def tearDown(self):
        super().tearDown()
        EnterpriseCustomer.objects.all().delete()
        EnterpriseCustomerInviteKey.objects.all().delete()

    def test_permissions(self):
        """
        Tests permissions work as expected
        """

        non_admin_user = factories.UserFactory(
            is_active=True,
            is_staff=False,
        )
        non_admin_user.set_password(TEST_PASSWORD)
        non_admin_user.save()

        non_admin_client = APIClient()
        non_admin_client.login(username=non_admin_user.username, password=TEST_PASSWORD)

        forbidden_response = non_admin_client.patch(
            settings.TEST_SERVER + reverse(
                self.TOGGLE_UNIVERSAL_LINK_ENDPOINT,
                kwargs={'pk': self.enterprise_customer.uuid}
            )
        )
        self.assertEqual(forbidden_response.status_code, 403)

        allowed_response = self.client.patch(
            settings.TEST_SERVER + reverse(
                self.TOGGLE_UNIVERSAL_LINK_ENDPOINT,
                kwargs={'pk': self.enterprise_customer.uuid}
            ),
            data=self.REQUEST_BODY_TRUE,
            content_type='application/json',
        )
        self.assertEqual(allowed_response.status_code, 200)

    def test_toggle(self):
        # Toggle to True with date should create a link
        response = self.client.patch(
            settings.TEST_SERVER + reverse(
                self.TOGGLE_UNIVERSAL_LINK_ENDPOINT,
                kwargs={'pk': self.enterprise_customer.uuid}
            ),
            data=json.dumps({
                'enable_universal_link': 'true',
                'expiration_date': str(datetime.utcnow())
            }),
            content_type='application/json',
        )
        self.assertEqual(response.status_code, 200)

        assert EnterpriseCustomer.objects.get(
            uuid=self.enterprise_customer.uuid
        ).enable_universal_link

        assert EnterpriseCustomerInviteKey.objects.filter(
            enterprise_customer=self.enterprise_customer,
            is_active=True,
        ).count() == 1

        # Toggle to False should disable link
        response = self.client.patch(
            settings.TEST_SERVER + reverse(
                self.TOGGLE_UNIVERSAL_LINK_ENDPOINT,
                kwargs={'pk': self.enterprise_customer.uuid}
            ),
            data=json.dumps({'enable_universal_link': 'false'}),
            content_type='application/json',
        )
        self.assertEqual(response.status_code, 200)

        assert not EnterpriseCustomer.objects.get(
            uuid=self.enterprise_customer.uuid
        ).enable_universal_link

        assert EnterpriseCustomerInviteKey.objects.filter(
            enterprise_customer=self.enterprise_customer,
            is_active=True,
        ).count() == 0

    def test_enterprise_user_not_found(self):
        """
        Test invalid uuid
        """
        response = self.client.patch(
            settings.TEST_SERVER + reverse(
                self.TOGGLE_UNIVERSAL_LINK_ENDPOINT,
                (str(uuid.uuid4()),),
            ),
            data=json.dumps({'enable_universal_link': 'true'}),
            content_type='application/json',
        )
        self.assertEqual(response.status_code, 404)

    @ddt.data(
        {'enable_universal_link': 'foo'},
        {'expiration_date': 'bar'},
        {'enable_universal_link': 'foo', 'expiration_date': 'bar'},
        {'enable_universal_link': 'foo', 'expiration_date': str(datetime.utcnow())},
        {'enable_universal_link': 'true', 'expiration_date': 'bar'},
    )
    def test_invalid_data(self, data):
        """
        Test invalid json data
        """
        response = self.client.patch(
            settings.TEST_SERVER + reverse(
                self.TOGGLE_UNIVERSAL_LINK_ENDPOINT,
                kwargs={'pk': self.enterprise_customer.uuid}
            ),
            data=json.dumps(data),
            content_type='application/json',
        )
        self.assertEqual(response.status_code, 400)

    def test_same_enable_universal_link(self):
        """
        Test toggling to same value returns "No Changes" message
        """
        response = self.client.patch(
            settings.TEST_SERVER + reverse(
                self.TOGGLE_UNIVERSAL_LINK_ENDPOINT,
                kwargs={'pk': self.enterprise_customer.uuid}
            ),
            data=self.REQUEST_BODY_FALSE,
            content_type='application/json',
        )
        self.assertEqual(response.status_code, 200)
        response = response.json()
        self.assertEqual(response['detail'], 'No changes')


@mark.django_db
class TestPlotlyAuthView(APITest):
    """
    Test PlotlyAuthView
    """

    PLOTLY_TOKEN_ENDPOINT = 'plotly-token'

    def setUp(self):
        """
        Common setup for all tests.
        """
        super().setUp()
        self.client.login(username=self.user.username, password=TEST_PASSWORD)
        self.enterprise_uuid = fake.uuid4()
        self.enterprise_uuid2 = fake.uuid4()
        self.url = settings.TEST_SERVER + reverse(
            self.PLOTLY_TOKEN_ENDPOINT, kwargs={'enterprise_uuid': self.enterprise_uuid}
        )

    def test_view_with_normal_user(self):
        """
        Verify that a user without having `enterprise.can_access_admin_dashboard` role can't access the view.
        """
        response = self.client.get(self.url)
        assert response.status_code == status.HTTP_403_FORBIDDEN
        assert response.json() == {'detail': 'Missing: enterprise.can_access_admin_dashboard'}

    def test_view_with_admin_user(self):
        """
        Verify that an enterprise admin user having `enterprise.can_access_admin_dashboard` role can access the view.
        """
        self.set_jwt_cookie(ENTERPRISE_ADMIN_ROLE, self.enterprise_uuid)

        self.client.login(username=self.user.username, password=TEST_PASSWORD)

        response = self.client.get(self.url)
        assert response.status_code == status.HTTP_200_OK
        assert 'token' in response.json()

    def test_view_with_admin_user_tries(self):
        """
        Verify that an enterprise admin can create token for enterprise uuid present in jwt roles only.
        """
        self.set_jwt_cookie(ENTERPRISE_ADMIN_ROLE, self.enterprise_uuid)

        url = settings.TEST_SERVER + reverse(
            self.PLOTLY_TOKEN_ENDPOINT, kwargs={'enterprise_uuid': self.enterprise_uuid2}
        )

        self.client.login(username=self.user.username, password=TEST_PASSWORD)

        response = self.client.get(url)
        assert response.status_code == status.HTTP_403_FORBIDDEN
        assert response.json() == {'detail': 'Missing: enterprise.can_access_admin_dashboard'}


@mark.django_db
class TestAnalyticsSummaryView(APITest):
    """
    Test AnalyticsSummaryView
    """

    ANALYTICS_SUMMARY_ENDPOINT = 'analytics-summary'

    def setUp(self):
        """
        Common setup for all tests.
        """
        super().setUp()
        self.client.login(username=self.user.username, password=TEST_PASSWORD)
        self.enterprise_uuid = fake.uuid4()
        self.enterprise_uuid2 = fake.uuid4()
        self.url = settings.TEST_SERVER + reverse(
            self.ANALYTICS_SUMMARY_ENDPOINT, kwargs={'enterprise_uuid': self.enterprise_uuid}
        )

        self.learner_progress = {
            'enterprise_customer_uuid': '288e94c6-2565-4e8d-a7f2-57df437d6052',
            'enterprise_customer_name': 'test enterprise',
            'active_subscription_plan': True,
            'assigned_licenses': 10,
            'activated_licenses': 5,
            'assigned_licenses_percentage': 0.6,
            'activated_licenses_percentage': 0.5,
            'active_enrollments': 4,
            'at_risk_enrollment_less_than_one_hour': 3,
            'at_risk_enrollment_end_date_soon': 2,
            'at_risk_enrollment_dormant': 2,
        }

        self.learner_engagement = {
            'enterprise_customer_uuid': '288e94c6-2565-4e8d-a7f2-57df437d6052',
            'enterprise_customer_name': 'test enterprise',
            'enrolls': 100,
            'enrolls_prior': 70,
            'passed': 30,
            'passed_prior': 50,
            'engage': 40,
            'engage_prior': 50,
            'hours': 2000,
            'hours_prior': 3000,
            'active_contract': True,
        }

        self.payload = {
            'learner_progress': self.learner_progress,
            'learner_engagement': self.learner_engagement,
        }

    def test_view_with_normal_user(self):
        """
        Verify that a user without having `enterprise.can_access_admin_dashboard` role can't access the view.
        """
        response = self.client.post(self.url, data=self.payload, format='json')
        assert response.status_code == status.HTTP_403_FORBIDDEN
        assert response.json() == {'detail': 'Missing: enterprise.can_access_admin_dashboard'}

    def test_view_with_admin_user_tries(self):
        """
        Verify that an enterprise admin can access this view only for itself.
        """
        self.set_jwt_cookie(ENTERPRISE_ADMIN_ROLE, self.enterprise_uuid)

        url = settings.TEST_SERVER + reverse(
            self.ANALYTICS_SUMMARY_ENDPOINT, kwargs={'enterprise_uuid': self.enterprise_uuid2}
        )

        self.client.login(username=self.user.username, password=TEST_PASSWORD)

        response = self.client.post(url, data=self.payload, format='json')
        assert response.status_code == status.HTTP_403_FORBIDDEN
        assert response.json() == {'detail': 'Missing: enterprise.can_access_admin_dashboard'}

    @mock.patch('enterprise.models.chat_completion')
    def test_view_with_admin_user(self, mock_chat_completion):
        """
        Verify that an enterprise admin user having `enterprise.can_access_admin_dashboard` role can access the view.
        """
        mock_chat_completion.return_value = 'Test Response.'
        self.set_jwt_cookie(ENTERPRISE_ADMIN_ROLE, self.enterprise_uuid)

        self.client.login(username=self.user.username, password=TEST_PASSWORD)
        EnterpriseCustomerFactory.create(uuid=self.enterprise_uuid)

        response = self.client.post(self.url, data=self.payload, format='json')
        assert response.status_code == status.HTTP_200_OK
        assert 'learner_progress' in response.json()
        assert 'learner_engagement' in response.json()

    @mock.patch('enterprise.models.chat_completion')
    def test_404_if_enterprise_customer_does_not_exist(self, mock_chat_completion):
        """
        Verify that an 404 is returned if the enterprise customer specified in the URL does not exist in the database.
        """
        mock_chat_completion.return_value = 'Test Response.'
        self.set_jwt_cookie(ENTERPRISE_ADMIN_ROLE, self.enterprise_uuid)
        self.client.login(username=self.user.username, password=TEST_PASSWORD)

        # call the endpoint without creation enterprise customer in the database.
        response = self.client.post(self.url, data=self.payload, format='json')
        assert response.status_code == status.HTTP_404_NOT_FOUND

    @mock.patch('enterprise.models.chat_completion')
    def test_view_returns_error_when_payload_is_not_valid(self, mock_chat_completion):
        """
        Verify that the endpoint returns an error response in case of invalid/missing data.
        """
        mock_chat_completion.return_value = 'Test Response.'
        self.set_jwt_cookie(ENTERPRISE_ADMIN_ROLE, self.enterprise_uuid)

        self.client.login(username=self.user.username, password=TEST_PASSWORD)
        EnterpriseCustomerFactory.create(uuid=self.enterprise_uuid)

        response = self.client.post(self.url, data={}, format='json')

        assert response.status_code == status.HTTP_400_BAD_REQUEST
        assert 'errors' in response.json()

        errors = response.json()['errors']
        assert 'learner_progress' in errors
        assert 'learner_engagement' in errors

    @mock.patch('enterprise.models.chat_completion')
    def test_view(self, mock_chat_completion):
        """
        Verify the behavior of the endpoint.
        """
        mock_chat_completion.return_value = 'Test Response.'
        enterprise_customer = EnterpriseCustomerFactory.create()
        self.set_jwt_cookie(ENTERPRISE_ADMIN_ROLE, enterprise_customer.uuid)
        url = settings.TEST_SERVER + reverse(
            self.ANALYTICS_SUMMARY_ENDPOINT, kwargs={'enterprise_uuid': enterprise_customer.uuid}
        )

        self.client.login(username=self.user.username, password=TEST_PASSWORD)

        response = self.client.post(url, data=self.payload, format='json')
        assert response.status_code == status.HTTP_200_OK
        assert 'learner_progress' in response.json()
        assert 'learner_engagement' in response.json()

        # Make sure the 2 entries were added. one for learner progress and another for learner engagement
        assert ChatGPTResponse.objects.filter(enterprise_customer=enterprise_customer).count() == 2

        # Make sure further request with the same payload does not create another instance.
        response = self.client.post(url, data=self.payload, format='json')
        assert response.status_code == status.HTTP_200_OK
        assert 'learner_progress' in response.json()
        assert 'learner_engagement' in response.json()

        assert ChatGPTResponse.objects.filter(enterprise_customer=enterprise_customer).count() == 2

    @mock.patch('enterprise.models.chat_completion')
    def test_view_with_inactive_contracts(self, mock_chat_completion):
        """
        Verify the behavior of the endpoint.
        """
        mock_chat_completion.return_value = 'Test Response.'
        payload = copy.deepcopy(self.payload)
        payload['learner_progress']['active_subscription_plan'] = False
        payload['learner_engagement']['active_contract'] = False
        enterprise_customer = EnterpriseCustomerFactory.create()
        self.set_jwt_cookie(ENTERPRISE_ADMIN_ROLE, enterprise_customer.uuid)
        url = settings.TEST_SERVER + reverse(
            self.ANALYTICS_SUMMARY_ENDPOINT, kwargs={'enterprise_uuid': enterprise_customer.uuid}
        )

        self.client.login(username=self.user.username, password=TEST_PASSWORD)

        response = self.client.post(url, data=self.payload, format='json')
        assert response.status_code == status.HTTP_200_OK
        assert 'learner_progress' in response.json()
        assert 'learner_engagement' in response.json()

        # Make sure the 2 entries were added. one for learner progress and another for learner engagement
        assert ChatGPTResponse.objects.filter(enterprise_customer=enterprise_customer).count() == 2

        # Make sure further request with the same payload does not create another instance.
        response = self.client.post(url, data=self.payload, format='json')
        assert response.status_code == status.HTTP_200_OK
        assert 'learner_progress' in response.json()
        assert 'learner_engagement' in response.json()

        assert ChatGPTResponse.objects.filter(enterprise_customer=enterprise_customer).count() == 2


@ddt.ddt
@mark.django_db
class TestEnterpriseCustomerAPICredentialsViewSet(BaseTestEnterpriseAPIViews):
    """
    Test APICredentialsViewSet
    """
    ENTERPRISE_CUSTOMER_API_CREDENTIALS_ENDPOINT = 'enterprise-customer-api-credentials'
    ENTERPRISE_CUSTOMER_API_CREDENTIALS_REGENERATION_ENDPOINT = 'regenerate-api-credentials'
    creds = None

    def _create_user_and_enterprise_customer(self, is_enabled):
        """
        Helper method for creating user, customer, application, client and logging the user in.
        """
        user = factories.UserFactory(is_active=True)
        user.set_password(TEST_PASSWORD)
        user.save()
        enterprise_customer = factories.EnterpriseCustomerFactory.create(
            enable_generation_of_api_credentials=is_enabled,
        )
        enterprise_customer.save()
        ent_customer_user = factories.EnterpriseCustomerUserFactory.create(
            user_id=user.id,
            enterprise_customer=enterprise_customer,
        )
        ent_customer_user.save()

        self.creds = factories.EnterpriseCustomerApiCredentialsFactory.create(user=user)
        self.creds.save()
        return user, enterprise_customer

    def tearDown(self):
        self.client.logout()
        super().tearDown()
        cache.clear()

    def test_api_credentials_retrieve(self):
        """
        Test api credentials retrieve endpoint.
        """
        user, enterprise_customer = self._create_user_and_enterprise_customer(
            is_enabled=True
        )
        self.client.login(username=user.username, password=TEST_PASSWORD)
        response = self.client.get(
            reverse(
                self.ENTERPRISE_CUSTOMER_API_CREDENTIALS_ENDPOINT,
                kwargs={'enterprise_uuid': enterprise_customer.uuid},
            )
        )
        assert response.status_code == status.HTTP_200_OK
        assert 'client_id' in response.data
        assert 'client_secret' in response.data
        assert self.creds.id == response.data['id']
        assert self.creds.client_id == response.data['client_id']

    @ddt.data(
        # get a 201 when successfully create api credentials.
        (True, True, 201, True),
        # # get a 403 when having no access to api credentials generation
        (False, True, 403, True),
        # # # get a 409 when trying to create api credentials but one already has one
        (True, False, 409, True),
        # # get a 404 when having no permissions
        (True, True, 401, False),
    )
    @ddt.unpack
    def test_api_credentials_create_success(self, has_enabled_api_credentials_generation,
                                            delete_existing_data, expected_status_code, is_login):
        """
        Test POST endpoint
        """
        user, enterprise_customer = self._create_user_and_enterprise_customer(
            is_enabled=has_enabled_api_credentials_generation
        )
        if is_login:
            self.client.login(username=user.username, password=TEST_PASSWORD)
            self.set_jwt_cookie(ENTERPRISE_ADMIN_ROLE, enterprise_customer.pk)
        else:
            self.client.logout()

        if delete_existing_data:
            Application.objects.all().delete()

        response = self.client.post(
            settings.TEST_SERVER + reverse(
                self.ENTERPRISE_CUSTOMER_API_CREDENTIALS_ENDPOINT,
                kwargs={'enterprise_uuid': enterprise_customer.uuid},
            )
        )

        if expected_status_code == 201:
            assert Application.objects.get(
                user=user,
                authorization_grant_type="client-credentials",
                client_type="confidential"
            )
            roles_name = [
                ENTERPRISE_DASHBOARD_ADMIN_ROLE,
                ENTERPRISE_REPORTING_CONFIG_ADMIN_ROLE,
                ENTERPRISE_CATALOG_ADMIN_ROLE
            ]
            for role_name in roles_name:
                feature_role_object, __ = EnterpriseFeatureRole.objects.get_or_create(name=role_name)
                assert EnterpriseFeatureUserRoleAssignment.objects.get(user=user, role=feature_role_object)

        assert response.status_code == expected_status_code

    @ddt.data(
        # get a 200 when successfully regenerate api credentials.
        (True, False, 200, True),
        # get a 405 when having no access to api credentials generation
        (False, False, 403, True),
        # get a 404 when trying to regenerate for a nonexistent api credentials
        (True, True, 404, True),
        # get a 401 when having no permissions
        (True, False, 401, False),
    )
    @ddt.unpack
    def test_api_credentials_regenerate(self, has_enabled_api_credentials_generation,
                                        delete_existing_data, expected_status_code, is_login):
        """
        Test regeneration endpoint
        """
        user, enterprise_customer = self._create_user_and_enterprise_customer(
            is_enabled=has_enabled_api_credentials_generation
        )

        if is_login:
            self.client.login(username=user.username, password=TEST_PASSWORD)
            self.set_jwt_cookie(ENTERPRISE_ADMIN_ROLE, enterprise_customer.pk)
        else:
            self.client.logout()

        if delete_existing_data:
            Application.objects.all().delete()

        response = self.client.put(
            settings.TEST_SERVER +
            reverse(
                self.ENTERPRISE_CUSTOMER_API_CREDENTIALS_REGENERATION_ENDPOINT,
                kwargs={'enterprise_uuid': enterprise_customer.uuid},
            ),
            data={'redirect_uris': 'www.example.com'},
        )
        assert response.status_code == expected_status_code

    def test_api_credentials_update_200(self):
        """
        Test that we get 200 when successfully updating api credentials.
        """
        put_data = {
            "name": "Cox Inc",
            "authorization_grant_type": "client-credentials",
            "client_type": "confidential",
            "redirect_uris": "www.example.com",
        }
        user, enterprise_customer = self._create_user_and_enterprise_customer(is_enabled=True)
        self.client.login(username=user.username, password=TEST_PASSWORD)
        self.set_jwt_cookie(ENTERPRISE_ADMIN_ROLE, enterprise_customer.pk)
        response = self.client.put(
            settings.TEST_SERVER + reverse(
                self.ENTERPRISE_CUSTOMER_API_CREDENTIALS_ENDPOINT,
                kwargs={'enterprise_uuid': enterprise_customer.uuid},
            ),
            data=put_data,
        )

        assert response.status_code == 200

    def test_api_credentials_update_400(self):
        """
        Test that we get a 400 if any field to update is not a part of the Application model.
        """
        put_data = {
            "client": "uwvtRHZALdWh64",
        }
        user, enterprise_customer = self._create_user_and_enterprise_customer(is_enabled=True)
        self.client.login(username=user.username, password=TEST_PASSWORD)
        self.set_jwt_cookie(ENTERPRISE_ADMIN_ROLE, enterprise_customer.pk)
        response = self.client.put(
            settings.TEST_SERVER + reverse(
                self.ENTERPRISE_CUSTOMER_API_CREDENTIALS_ENDPOINT,
                kwargs={'enterprise_uuid': enterprise_customer.uuid},
            ),
            data=put_data,
        )
        assert response.status_code == 400

    @ddt.data(
        # get a 405 when having no access to api credentials generation
        (False, False, 403, True),
        # get a 404 when trying to update for a nonexistent api credentials
        (True, True, 404, True),
        # get a 401 when having no permissions
        (True, False, 401, False),
    )
    @ddt.unpack
    def test_api_credentials_update_error_code(self,
                                               has_enabled_api_credentials_generation,
                                               delete_existing_data, expected_status_code, is_login):
        """
        Test that we get error status for update endpoint
        """
        user, enterprise_customer = self._create_user_and_enterprise_customer(
            is_enabled=has_enabled_api_credentials_generation
        )

        if is_login:
            self.client.login(username=user.username, password=TEST_PASSWORD)
            self.set_jwt_cookie(ENTERPRISE_ADMIN_ROLE, enterprise_customer.pk)
        else:
            self.client.logout()

        if delete_existing_data:
            Application.objects.all().delete()

        put_data = {
            "name": "updated company",
            "authorization_grant_type": "client-credentials",
            "client_type": "confidential",
            "redirect_uris": ""
        }
        response = self.client.put(
            settings.TEST_SERVER + reverse(
                self.ENTERPRISE_CUSTOMER_API_CREDENTIALS_ENDPOINT,
                kwargs={'enterprise_uuid': enterprise_customer.uuid},
            ),
            data=put_data,
        )
        assert response.status_code == expected_status_code

    def test_api_credentials_delete(self):
        """
        Test that we get 204 when successfully deleting api credentials.
        """
        user, enterprise_customer = self._create_user_and_enterprise_customer(is_enabled=True)
        self.client.login(username=user.username, password=TEST_PASSWORD)
        self.set_jwt_cookie(ENTERPRISE_ADMIN_ROLE, enterprise_customer.pk)
        assert Application.objects.filter(user=user).exists()
        response = self.client.delete(
            settings.TEST_SERVER + reverse(
                self.ENTERPRISE_CUSTOMER_API_CREDENTIALS_ENDPOINT,
                kwargs={'enterprise_uuid': enterprise_customer.uuid},
            ),
        )
        assert response.status_code == 200
        assert not Application.objects.filter(user=user).exists()


@mark.django_db
class TestEnterpriseGroupViewSet(APITest):
    """
    Tests for the EnterpriseGroupViewSet
    """
    def setUp(self):
        super().setUp()
        self.enterprise_customer = EnterpriseCustomerFactory()
        self.user = UserFactory(
            is_active=True,
            is_staff=False,
        )
        self.pending_enterprise_customer_user = PendingEnterpriseCustomerUserFactory()
        self.enterprise_customer_user = EnterpriseCustomerUserFactory(
            user_id=self.user.id, enterprise_customer=self.enterprise_customer
        )
        self.user.set_password(TEST_PASSWORD)
        self.user.save()
        self.client = APIClient()
        self.client.login(username=self.user.username, password=TEST_PASSWORD)

        self.group_1 = EnterpriseGroupFactory(enterprise_customer=self.enterprise_customer)
        self.group_2 = EnterpriseGroupFactory(enterprise_customer=self.enterprise_customer)
        self.set_multiple_enterprise_roles_to_jwt([
            (ENTERPRISE_ADMIN_ROLE, self.enterprise_customer.pk),
            (ENTERPRISE_ADMIN_ROLE, self.group_2.enterprise_customer.pk)
        ])

        self.enterprise_group_memberships = []
        for _ in range(11):
            self.enterprise_group_memberships.append(EnterpriseGroupMembershipFactory(
                group=self.group_1,
                pending_enterprise_customer_user=None,
                enterprise_customer_user__enterprise_customer=self.enterprise_customer,
                activated_at=datetime.now()
            ))

    def test_group_permissions(self):
        """
        Test that the requesting user must be authenticated
        """
        self.client.logout()
        url = settings.TEST_SERVER + reverse(
            'enterprise-group-list',
        )
        response = self.client.get(url)
        assert response.status_code == 401

    def test_successful_list_groups(self):
        """
        Test a successful GET request to the list endpoint.
        """
        # url: 'http://testserver/enterprise/api/v1/enterprise_group/'
        url = settings.TEST_SERVER + reverse(
            'enterprise-group-list',
        )
        response = self.client.get(url)
        assert response.json().get('count') == 2

    def test_successful_retrieve_group(self):
        """
        Test retrieving a single group record
        """
        # url: 'http://testserver/enterprise/api/v1/enterprise_group/<group uuid>'
        url = settings.TEST_SERVER + reverse(
            'enterprise-group-detail',
            kwargs={'pk': self.group_1.uuid},
        )
        response = self.client.get(url)
        assert response.json().get('uuid') == str(self.group_1.uuid)

    def test_list_learner_pending_learner_data(self):
        """
        Test the response data of the list learners in group endpoint when the membership is pending
        """
        group = EnterpriseGroupFactory(enterprise_customer=self.enterprise_customer)
        url = settings.TEST_SERVER + reverse(
            'enterprise-group-learners',
            kwargs={'group_uuid': group.uuid},
        )
        pending_user = PendingEnterpriseCustomerUserFactory()
        EnterpriseGroupMembershipFactory(
            group=group,
            pending_enterprise_customer_user=pending_user,
            enterprise_customer_user=None,
        )
        response = self.client.get(url)
        assert response.json().get('results')[0].get('member_details') == {'user_email': pending_user.user_email}
        assert response.json().get('results')[0].get(
            'recent_action'
        ) == f'Invited: {datetime.now().strftime("%B %d, %Y")}'

    def test_list_learner_statuses(self):
        """
        Test the response data of the list learners in group endpoint when the membership is pending
        """
        group = EnterpriseGroupFactory(enterprise_customer=self.enterprise_customer)
        url = settings.TEST_SERVER + reverse(
            'enterprise-group-learners',
            kwargs={'group_uuid': group.uuid},
        )
        EnterpriseGroupMembershipFactory(
            group=group,
            pending_enterprise_customer_user=PendingEnterpriseCustomerUserFactory(),
            enterprise_customer_user=None,
        )
        EnterpriseGroupMembershipFactory(
            group=group,
            pending_enterprise_customer_user=None,
            enterprise_customer_user__enterprise_customer=self.enterprise_customer,
            activated_at=datetime.now()
        )
        response = self.client.get(url)
        assert response.json().get('count') == 2
        statuses = [result.get('member_status') for result in response.json().get('results')]
        assert statuses.sort() == ['accepted', 'pending'].sort()

    def test_successful_list_learners(self):
        """
        Test a successful GET request to the list endpoint.
        """
        # url: 'http://testserver/enterprise/api/v1/enterprise_group/<group uuid>/learners/'
        url = settings.TEST_SERVER + reverse(
            'enterprise-group-learners',
            kwargs={'group_uuid': self.group_1.uuid},
        )
        results_list = []
        for i in reversed(range(1, 11)):
            member_user = self.enterprise_group_memberships[i].enterprise_customer_user
            results_list.append(
                {
                    'learner_id': member_user.id,
                    'pending_learner_id': None,
                    'enterprise_group_membership_uuid': str(self.enterprise_group_memberships[i].uuid),
<<<<<<< HEAD
                    'enterprise_customer': {
                        'name': self.enterprise_customer.name,
                    }
=======
                    'member_details': {
                        'user_name': member_user.name,
                        'user_email': member_user.user_email
                    },
                    'recent_action': f'Accepted: {datetime.now().strftime("%B %d, %Y")}',
                    'member_status': 'accepted',
>>>>>>> 0e78b47c
                },
            )
        expected_response = {
            'count': 11,
            'next': f'http://testserver/enterprise/api/v1/enterprise-group/{self.group_1.uuid}/learners?page=2',
            'previous': None,
            'results': results_list,
        }
        response = self.client.get(url)
        for i in range(10):
            assert response.json()['results'][i]['learner_id'] == expected_response['results'][i]['learner_id']
            assert response.json()['results'][i]['pending_learner_id'] == (
                expected_response['results'][i]['pending_learner_id'])
            assert (response.json()['results'][i]['enterprise_group_membership_uuid']
                    == expected_response['results'][i]['enterprise_group_membership_uuid'])
            assert (response.json()['results'][i]['enterprise_customer']['name']
                    == expected_response['results'][i]['enterprise_customer']['name'])

        # verify page 2 of paginated response
        url_page_2 = settings.TEST_SERVER + reverse(
            'enterprise-group-learners',
            kwargs={'group_uuid': self.group_1.uuid},
        ) + '?page=2'
        page_2_response = self.client.get(url_page_2)
        user = self.enterprise_group_memberships[0].enterprise_customer_user
        expected_response_page_2 = {
            'count': 11,
            'next': None,
            'previous': f'http://testserver/enterprise/api/v1/enterprise-group/{self.group_1.uuid}/learners',
            'results': [
                {
                    'learner_id': user.id,
                    'pending_learner_id': None,
                    'enterprise_group_membership_uuid': str(self.enterprise_group_memberships[0].uuid),
<<<<<<< HEAD
                    'enterprise_customer': {
                        'name': self.enterprise_customer.name,
                    }
=======
                    'member_details': {
                        'user_name': user.name,
                        'user_email': user.user_email
                    },
                    'recent_action': f'Accepted: {datetime.now().strftime("%B %d, %Y")}',
                    'member_status': 'accepted',
>>>>>>> 0e78b47c
                }
            ],
        }
        assert page_2_response.json()['count'] == expected_response_page_2['count']
        assert page_2_response.json()['previous'] == expected_response_page_2['previous']
        assert page_2_response.json()['results'][0]['learner_id'] == (
            expected_response_page_2['results'][0]['learner_id'])
        assert page_2_response.json()['results'][0]['pending_learner_id'] == (
            expected_response_page_2['results'][0]['pending_learner_id'])
        assert (page_2_response.json()['results'][0]['enterprise_group_membership_uuid']
                == expected_response_page_2['results'][0]['enterprise_group_membership_uuid'])
        assert (page_2_response.json()['results'][0]['enterprise_customer']['name']
                == expected_response_page_2['results'][0]['enterprise_customer']['name'])
        self.enterprise_group_memberships[0].delete()
        response = self.client.get(url)
        assert response.json()['count'] == 10

        # url: 'http://testserver/enterprise/api/v1/enterprise_group/<group uuid>/learners/?filter_for_pecus=true'
        # verify filtered response for only pending users
        self.enterprise_group_memberships.append(EnterpriseGroupMembershipFactory(
            group=self.group_1,
            pending_enterprise_customer_user=self.pending_enterprise_customer_user,
            enterprise_customer_user=None
        ))
        filter_for_pecus_url = settings.TEST_SERVER + reverse(
            'enterprise-group-learners',
            kwargs={'group_uuid': self.group_1.uuid},
        ) + '/?filter_for_pecus=true'
        filter_for_pecus_response = self.client.get(filter_for_pecus_url)
        expected_filtered_for_pecus_response = {
            'count': 1,
            'next': None,
            'previous': None,
            'results': [
                {
                    'learner_id': self.enterprise_group_memberships[0].enterprise_customer_user.id,
                    'pending_learner_id': self.pending_enterprise_customer_user,
                    'enterprise_group_membership_uuid': str(self.enterprise_group_memberships[0].uuid),
                    'enterprise_customer': {
                        'name': self.enterprise_customer.name,
                    }
                },
            ],
        }
        assert filter_for_pecus_response.json()['count'] == expected_filtered_for_pecus_response['count']

    def test_group_uuid_not_found(self):
        """
        Verify that the endpoint api/v1/enterprise_group/<group uuid>/learners/
        returns 404 when the group_uuid is not found.
        """
        # url: 'http://testserver/enterprise/api/v1/enterprise_group/<group uuid>/learners/'
        group_uuid = fake.uuid4()
        url = settings.TEST_SERVER + reverse(
            'enterprise-group-learners',
            kwargs={'group_uuid': group_uuid},
        )
        response = self.client.get(url)
        assert response.status_code == 404

    def test_successful_list_with_filters(self):
        """
        Test that the list endpoint can be filtered down via query params
        """
        url = settings.TEST_SERVER + reverse('enterprise-group-list')
        new_group = EnterpriseGroupFactory()
        new_membership = EnterpriseGroupMembershipFactory(group=new_group)
        EnterpriseCustomerUserFactory(
            user_id=self.user.id, enterprise_customer=new_group.enterprise_customer,
        )
        learner_query_param = f"?learner_uuids={new_membership.pending_enterprise_customer_user.id}"
        learner_filtered_response = self.client.get(url + learner_query_param)
        assert len(learner_filtered_response.json().get('results')) == 1
        assert learner_filtered_response.json().get('results')[0].get('uuid') == str(new_group.uuid)

        enterprise_query_param = f"?enterprise_uuids={new_group.enterprise_customer.uuid}"
        enterprise_filtered_response = self.client.get(url + enterprise_query_param)
        assert len(enterprise_filtered_response.json().get('results')) == 1
        assert enterprise_filtered_response.json().get('results')[0].get('uuid') == str(new_group.uuid)

        random_enterprise_query_param = f"?enterprise_uuids={uuid.uuid4()}"
        response = self.client.get(url + random_enterprise_query_param)
        assert not response.json().get('results')

        new_group.delete()
        new_membership.delete()
        enterprise_unfiltered_response = self.client.get(url)
        assert len(enterprise_unfiltered_response.json().get('results')) == 0
        enterprise_query_param = "?include_deleted=true"
        enterprise_filtered_response = self.client.get(url + enterprise_query_param)
        assert len(enterprise_filtered_response.json().get('results')) == 1
        assert learner_filtered_response.json().get('results')[0].get('uuid') == str(new_group.uuid)

    def test_successful_post_group(self):
        """
        Test creating a new group record
        """
        # url: 'http://testserver/enterprise/api/v1/enterprise_group/'
        url = settings.TEST_SERVER + reverse(
            'enterprise-group-list',
        )
        new_customer = EnterpriseCustomerFactory()
        request_data = {
            'enterprise_customer': str(new_customer.uuid),
            'name': 'foobar',
        }
        unauthorized_response = self.client.post(url, data=request_data)
        assert unauthorized_response.status_code == 403

        self.set_jwt_cookie(ENTERPRISE_ADMIN_ROLE, new_customer.pk)
        response = self.client.post(url, data=request_data)
        assert response.json().get('name') == 'foobar'
        assert len(EnterpriseGroup.objects.filter(name='foobar')) == 1

    def test_successful_update_group(self):
        """
        Test patching an existing group record
        """
        # url: 'http://testserver/enterprise/api/v1/enterprise_group/<group uuid>'
        url = settings.TEST_SERVER + reverse(
            'enterprise-group-detail',
            kwargs={'pk': self.group_1.uuid},
        )
        new_uuid = uuid.uuid4()
        new_customer = EnterpriseCustomerFactory(uuid=new_uuid)
        self.set_multiple_enterprise_roles_to_jwt([
            (ENTERPRISE_ADMIN_ROLE, self.enterprise_customer.pk),
            (ENTERPRISE_ADMIN_ROLE, self.group_2.enterprise_customer.pk),
            (ENTERPRISE_ADMIN_ROLE, new_customer.pk),
        ])

        request_data = {'enterprise_customer': new_uuid}
        response = self.client.patch(url, data=request_data)
        assert response.json().get('uuid') == str(self.group_1.uuid)
        assert response.json().get('enterprise_customer') == str(new_uuid)
        assert len(EnterpriseGroup.objects.filter(enterprise_customer=str(new_uuid))) == 1

    def test_successful_delete_group(self):
        """
        Test deleting a group record
        """
        group_to_delete_uuid = EnterpriseGroupFactory(enterprise_customer=self.enterprise_customer).uuid
        # url: 'http://testserver/enterprise/api/v1/enterprise_group/<group uuid>'
        url = settings.TEST_SERVER + reverse(
            'enterprise-group-detail',
            kwargs={'pk': group_to_delete_uuid},
        )
        response = self.client.delete(url)
        assert response.status_code == 204
        assert EnterpriseGroup.available_objects.filter(uuid=group_to_delete_uuid).count() == 0
        assert EnterpriseGroup.all_objects.filter(uuid=group_to_delete_uuid).count() == 1
        # if a group gets soft deleted, we still cascade and actually delete the memberships
        assert EnterpriseGroupMembership.available_objects.filter(group=group_to_delete_uuid).count() == 0
        assert EnterpriseGroupMembership.all_objects.filter(group=group_to_delete_uuid).count() == 0

    def test_assign_learners_404(self):
        """
        Test that the assign learners endpoint properly handles no finding the provided group
        """
        url = settings.TEST_SERVER + reverse(
            'enterprise-group-assign-learners',
            kwargs={'group_uuid': uuid.uuid4()},
        )
        assert self.client.post(url).status_code == 404

    def test_assign_learners_requires_learner_emails(self):
        """
        Test that the assign learners endpoint requires a POST body param: `learner_emails`
        """
        url = settings.TEST_SERVER + reverse(
            'enterprise-group-assign-learners',
            kwargs={'group_uuid': self.group_2.uuid},
        )
        response = self.client.post(url)
        assert response.status_code == 400
        assert response.data == "Error: missing request data: `learner_emails`."

    @mock.patch('enterprise.tasks.send_group_membership_invitation_notification.delay', return_value=mock.MagicMock())
    def test_successful_assign_learners_to_group(self, mock_send_group_membership_invitation_notification):
        """
        Test that both existing and new learners assigned to groups properly creates membership records
        """
        url = settings.TEST_SERVER + reverse(
            'enterprise-group-assign-learners',
            kwargs={'group_uuid': self.group_2.uuid},
        )

        existing_emails = ",".join([(UserFactory().email) for _ in range(10)])
        new_emails = ",".join([(f"email_{x}@example.com") for x in range(10)])
        budget_expiration = datetime.now()
        catalog_uuid = uuid.uuid4()
        request_data = {
            'learner_emails': f"{new_emails},{existing_emails}",
            'budget_expiration': budget_expiration,
            'catalog_uuid': catalog_uuid,
        }
        response = self.client.post(url, data=request_data)
        assert response.status_code == 201
        assert response.data == {'records_processed': 20, 'new_learners': 10, 'existing_learners': 10}
        assert len(
            EnterpriseGroupMembership.objects.filter(
                group=self.group_2,
                pending_enterprise_customer_user__isnull=True
            )
        ) == 10
        assert len(
            EnterpriseGroupMembership.objects.filter(
                group=self.group_2,
                enterprise_customer_user__isnull=True
            )
        ) == 10
        assert mock_send_group_membership_invitation_notification.call_count == 20

    def test_remove_learners_404(self):
        """
        Test that the remove learners endpoint properly handles no finding the provided group
        """
        url = settings.TEST_SERVER + reverse(
            'enterprise-group-remove-learners',
            kwargs={'group_uuid': uuid.uuid4()},
        )
        assert self.client.post(url).status_code == 404

    def test_remove_learners_requires_learner_emails(self):
        """
        Test that the remove learners endpoint requires a POST body param: `learner_emails`
        """
        url = settings.TEST_SERVER + reverse(
            'enterprise-group-remove-learners',
            kwargs={'group_uuid': self.group_2.uuid},
        )
        response = self.client.post(url)
        assert response.status_code == 400
        assert response.data == "Error: missing request data: `learner_emails`."

    def test_patch_with_bad_request_customer_to_change_to(self):
        """
        Test that the PATCH endpoint will not allow the user to update a group to a customer that the requester
        doesn't have access to
        """
        # url: 'http://testserver/enterprise/api/v1/enterprise_group/<group uuid>'
        url = settings.TEST_SERVER + reverse(
            'enterprise-group-detail',
            kwargs={'pk': self.group_1.uuid},
        )
        new_uuid = uuid.uuid4()
        new_customer = EnterpriseCustomerFactory(uuid=new_uuid)

        request_data = {'enterprise_customer': new_uuid}
        response = self.client.patch(url, data=request_data)
        assert response.status_code == 401

        self.set_multiple_enterprise_roles_to_jwt([
            (ENTERPRISE_ADMIN_ROLE, self.enterprise_customer.pk),
            (ENTERPRISE_ADMIN_ROLE, self.group_2.enterprise_customer.pk),
            (ENTERPRISE_ADMIN_ROLE, new_customer.pk),
        ])
        response = self.client.patch(url, data=request_data)
        assert response.status_code == 200

        request_data = {'enterprise_customer': uuid.uuid4()}
        response = self.client.patch(url, data=request_data)
        assert response.status_code == 401

    @mock.patch('enterprise.tasks.send_group_membership_removal_notification.delay', return_value=mock.MagicMock())
    def test_successful_remove_learners_from_group(self, mock_send_group_membership_removal_notification):
        """
        Test that both existing and new learners in groups are properly removed by the remove_learners endpoint
        """
        url = settings.TEST_SERVER + reverse(
            'enterprise-group-remove-learners',
            kwargs={'group_uuid': self.group_2.uuid},
        )
        existing_emails = ""
        memberships_to_delete = []
        for _ in range(10):
            membership = EnterpriseGroupMembershipFactory(group=self.group_2)
            memberships_to_delete.append(membership)
            existing_emails += membership.enterprise_customer_user.user.email + ','

        request_data = {'learner_emails': existing_emails}
        response = self.client.post(url, data=request_data)
        assert response.status_code == 200
        assert response.data == {'records_deleted': 10}
        assert mock_send_group_membership_removal_notification.call_count == 10

    def test_remove_learners_from_group_only_removes_from_specified_group(self):
        """
        Test that removing a learner's membership from a group will only effect the specified group
        """
        existing_group = EnterpriseGroupFactory(enterprise_customer=self.enterprise_customer)
        group_to_remove_from = EnterpriseGroupFactory(enterprise_customer=self.enterprise_customer)
        pending_user = PendingEnterpriseCustomerUserFactory(enterprise_customer=self.enterprise_customer)
        existing_membership = EnterpriseGroupMembershipFactory(
            group=existing_group,
            pending_enterprise_customer_user=pending_user,
            enterprise_customer_user=None
        )
        membership_to_remove = EnterpriseGroupMembershipFactory(
            group=group_to_remove_from,
            pending_enterprise_customer_user=pending_user,
            enterprise_customer_user=None
        )

        url = settings.TEST_SERVER + reverse(
            'enterprise-group-remove-learners',
            kwargs={'group_uuid': group_to_remove_from.uuid},
        )

        request_data = {'learner_emails': pending_user.user_email}
        response = self.client.post(url, data=request_data)
        assert response.status_code == 200
        with self.assertRaises(EnterpriseGroupMembership.DoesNotExist):
            EnterpriseGroupMembership.objects.get(pk=membership_to_remove.pk)
        assert EnterpriseGroupMembership.objects.get(pk=existing_membership.pk)

    def test_group_applies_to_all_contexts_learner_list(self):
        """
        Test that hitting the enterprise-group `/learners/` endpoint for a group that has ``applies_to_all_contexts``
        will return all learners in the group's org regardless of what membership records exist.
        """
        new_group = EnterpriseGroupFactory(applies_to_all_contexts=True)
        new_user = EnterpriseCustomerUserFactory(
            user_id=self.user.id, enterprise_customer=new_group.enterprise_customer,
            active=True
        )
        pending_user = PendingEnterpriseCustomerUserFactory(
            enterprise_customer=new_group.enterprise_customer,
        )
        url = settings.TEST_SERVER + reverse(
            'enterprise-group-learners',
            kwargs={'group_uuid': new_group.uuid},
        )
        response = self.client.get(url)
        results = response.json().get('results')
        for result in results:
            assert (result.get('pending_learner_id') == pending_user.id) or (result.get('learner_id') == new_user.id)

    def test_group_assign_realized_learner_adds_activated_at(self):
        """
        Test that newly created membership records associated with an existing user have an activated at value written
        but records associated with pending memberships do not.
        """
        url = settings.TEST_SERVER + reverse(
            'enterprise-group-assign-learners',
            kwargs={'group_uuid': self.group_2.uuid},
        )
        request_data = {'learner_emails': f"{UserFactory().email},email@example.com"}
        self.client.post(url, data=request_data)
        membership = EnterpriseGroupMembership.objects.filter(
            group=self.group_2,
            pending_enterprise_customer_user__isnull=True
        ).first()
        assert membership.activated_at
        pending_membership = EnterpriseGroupMembership.objects.filter(
            group=self.group_2,
            enterprise_customer_user__isnull=True
        ).first()
        assert not pending_membership.activated_at


@mark.django_db
class TestEnterpriseCustomerSsoConfigurationViewSet(APITest):
    """
    Test EnterpriseCustomerSsoConfigurationViewSet
    """
    SSO_CONFIGURATION_COMPLETE_ENDPOINT = 'enterprise-customer-sso-configuration-orchestration-complete'
    SSO_CONFIGURATION_EXISTING_RECORD_ENDPOINTS = 'enterprise-customer-sso-configuration'
    SSO_CONFIGURATION_BASE_ENDPOINTS = 'enterprise-customer-sso-configuration-base'

    def list_sso_configurations(self, enterprise_customer=None):
        """Helper method to hit the list endpoint for sso configurations."""
        url = settings.TEST_SERVER + reverse(
            self.SSO_CONFIGURATION_BASE_ENDPOINTS,
        )
        if enterprise_customer:
            url += f'?enterprise_customer={str(enterprise_customer.uuid)}'
        return self.client.get(url)

    def post_new_sso_configuration(self, data):
        """Helper method to hit the post endpoint for sso configurations."""
        url = settings.TEST_SERVER + reverse(
            self.SSO_CONFIGURATION_BASE_ENDPOINTS,
        )
        return self.client.post(url, data=data)

    def post_sso_configuration_complete(self, config_pk, data=None):
        """Helper method to hit the configuration complete endpoint for sso configurations."""
        url = settings.TEST_SERVER + reverse(
            self.SSO_CONFIGURATION_COMPLETE_ENDPOINT,
            kwargs={'configuration_uuid': config_pk}
        )
        return self.client.post(url, data=data)

    def _get_existing_sso_record_url(self, config_pk):
        """Helper method to get the url for an existing sso configuration endpoint."""
        return settings.TEST_SERVER + reverse(
            self.SSO_CONFIGURATION_EXISTING_RECORD_ENDPOINTS,
            kwargs={'configuration_uuid': config_pk}
        )

    def fetch_sso_configuration(self, config_pk):
        """Helper method to hit the fetch endpoint for sso configurations."""
        url = self._get_existing_sso_record_url(config_pk)
        return self.client.get(url)

    def delete_sso_configuration(self, config_pk):
        """Helper method to hit the delete endpoint for sso configurations."""
        url = self._get_existing_sso_record_url(config_pk)
        return self.client.delete(url)

    def update_sso_configuration(self, config_pk, data):
        """Helper method to hit the update endpoint for sso configurations."""
        url = self._get_existing_sso_record_url(config_pk)
        return self.client.put(url, data=data)

    def setUp(self):
        super().setUp()
        self.enterprise_customer = factories.EnterpriseCustomerFactory(name="test_enterprise")
        self.user = factories.UserFactory(
            is_active=True,
            is_staff=False,
        )
        self.user.set_password(TEST_PASSWORD)
        self.user.save()

        EnterpriseCustomerUserFactory(user_id=self.user.id, enterprise_customer=self.enterprise_customer)

        self.client = APIClient()
        self.client.login(username=self.user.username, password=TEST_PASSWORD)

    def test_sso_configuration_oauth_orchestration_complete_permissioning(self):
        """
        Verify that the oauth_orchestration_complete endpoint adheres to the enterprise
        can_manage_enterprise_orchestration_configs permission rule.
        """
        config_pk = uuid.uuid4()
        response = self.post_sso_configuration_complete(config_pk)
        assert response.status_code == 403

    def test_sso_configuration_oauth_orchestration_complete_not_found(self):
        """
        Verify that the endpoint returns 404 when the configuration is not found.
        """
        self.set_jwt_cookie(ENTERPRISE_OPERATOR_ROLE, "*")
        config_pk = uuid.uuid4()
        response = self.post_sso_configuration_complete(config_pk)
        assert response.status_code == 404

    @mock.patch("enterprise.api_client.braze.BrazeAPIClient")
    def test_sso_configuration_oauth_orchestration_complete_error(self, mock_braze_client):
        """
        Verify that the endpoint is able to mark an sso config as errored.
        """
        mock_braze_client.return_value.get_braze_client.return_value = mock.MagicMock()
        self.set_jwt_cookie(ENTERPRISE_OPERATOR_ROLE, "*")
        config_pk = uuid.uuid4()
        enterprise_sso_orchestration_config = EnterpriseCustomerSsoConfigurationFactory(
            uuid=config_pk,
            enterprise_customer=self.enterprise_customer,
            configured_at=None,
            submitted_at=localized_utcnow(),
        )
        assert enterprise_sso_orchestration_config.is_pending_configuration()
        response = self.post_sso_configuration_complete(config_pk, data={'error': 'test error'})
        enterprise_sso_orchestration_config.refresh_from_db()
        assert enterprise_sso_orchestration_config.configured_at is None
        assert enterprise_sso_orchestration_config.errored_at is not None
        assert response.status_code == status.HTTP_200_OK

    @mock.patch("enterprise.api_client.braze.BrazeAPIClient")
    def test_sso_configuration_oauth_orchestration_complete(self, mock_braze_client):
        """
        Verify that the endpoint returns the correct response when the oauth orchestration is complete.
        """
        mock_braze_client.return_value.get_braze_client.return_value = mock.MagicMock()
        self.set_jwt_cookie(ENTERPRISE_OPERATOR_ROLE, "*")
        config_pk = uuid.uuid4()
        enterprise_sso_orchestration_config = EnterpriseCustomerSsoConfigurationFactory(
            uuid=config_pk,
            enterprise_customer=self.enterprise_customer,
            configured_at=None,
            submitted_at=localized_utcnow(),
        )
        assert enterprise_sso_orchestration_config.is_pending_configuration()
        response = self.post_sso_configuration_complete(config_pk)
        enterprise_sso_orchestration_config.refresh_from_db()
        assert enterprise_sso_orchestration_config.configured_at is not None
        assert enterprise_sso_orchestration_config.is_pending_configuration() is False
        assert response.status_code == status.HTTP_200_OK

    @mock.patch("enterprise.api_client.braze.BrazeAPIClient")
    def test_sso_configuration_oauth_orchestration_email(self, mock_braze_client):
        """
        Assert sso configuration calls Braze API with the correct arguments.
        """
        mock_braze_client.return_value.get_braze_client.return_value = mock.MagicMock()
        mock_send_campaign_message = mock_braze_client.return_value.send_campaign_message

        self.set_jwt_cookie(ENTERPRISE_OPERATOR_ROLE, "*")
        config_pk = uuid.uuid4()
        enterprise_sso_orchestration_config = EnterpriseCustomerSsoConfigurationFactory(
            uuid=config_pk,
            enterprise_customer=self.enterprise_customer,
            configured_at=None,
            submitted_at=localized_utcnow(),
        )
        url = settings.TEST_SERVER + reverse(
            self.SSO_CONFIGURATION_COMPLETE_ENDPOINT,
            kwargs={'configuration_uuid': config_pk}
        )
        assert enterprise_sso_orchestration_config.is_pending_configuration()
        self.client.post(url)

        expected_trigger_properties = {
            'enterprise_customer_slug': self.enterprise_customer.slug,
            'enterprise_customer_name': self.enterprise_customer.name,
            'enterprise_sender_alias': self.enterprise_customer.sender_alias,
            'enterprise_contact_email': self.enterprise_customer.contact_email,
        }

        mock_send_campaign_message.assert_any_call(
            SSO_BRAZE_CAMPAIGN_ID,
            recipients=[self.enterprise_customer.contact_email],
            trigger_properties=expected_trigger_properties,
        )
        enterprise_sso_orchestration_config.refresh_from_db()
        assert enterprise_sso_orchestration_config.configured_at is not None

    # -------------------------- retrieve test suite --------------------------

    def test_sso_configuration_retrieve(self):
        """
        Test expected response when successfully retrieving an existing sso configuration.
        """
        self.set_jwt_cookie(ENTERPRISE_ADMIN_ROLE, self.enterprise_customer.uuid)
        config_pk = uuid.uuid4()
        enterprise_sso_orchestration_config = EnterpriseCustomerSsoConfigurationFactory(
            uuid=config_pk,
            enterprise_customer=self.enterprise_customer,
        )
        response = self.fetch_sso_configuration(config_pk)
        assert response.status_code == status.HTTP_200_OK
        assert response.data['uuid'] == str(enterprise_sso_orchestration_config.uuid)
        assert response.data['is_pending_configuration'] == \
            enterprise_sso_orchestration_config.is_pending_configuration()
        assert response.data['active'] == enterprise_sso_orchestration_config.active
        assert response.data['metadata_url'] == enterprise_sso_orchestration_config.metadata_url

    def test_sso_configuration_retrieve_permissioning(self):
        """
        Test expected response when retrieving an existing sso configuration without required permissions.
        """
        config_pk = uuid.uuid4()
        EnterpriseCustomerSsoConfigurationFactory(
            uuid=config_pk,
            enterprise_customer=self.enterprise_customer,
        )
        response = self.fetch_sso_configuration(config_pk)
        assert response.status_code == 403
        assert response.json() == {'detail': 'Missing: enterprise.can_access_admin_dashboard'}

    def test_sso_configuration_retrieve_not_found(self):
        """
        Test expected response when retrieving an existing sso configuration that does not exist.
        """
        self.set_jwt_cookie(ENTERPRISE_ADMIN_ROLE, self.enterprise_customer.uuid)
        config_pk = uuid.uuid4()
        response = self.fetch_sso_configuration(config_pk)
        assert response.status_code == 404

    def test_sso_configuration_retrieve_not_found_wrong_customer(self):
        """
        Test that non-staff users can only access configurations associated with their customer org.
        """
        self.set_jwt_cookie(ENTERPRISE_ADMIN_ROLE, self.enterprise_customer.uuid)
        config_pk = uuid.uuid4()
        EnterpriseCustomerSsoConfigurationFactory(
            uuid=config_pk,
            enterprise_customer=EnterpriseCustomerFactory(),
        )
        response = self.fetch_sso_configuration(config_pk)
        assert response.status_code == 404

    # -------------------------- list test suite --------------------------

    def test_sso_configuration_list(self):
        """
        Test expected response when successfully listing existing sso configurations.
        """
        self.set_jwt_cookie(ENTERPRISE_ADMIN_ROLE, self.enterprise_customer.uuid)
        config_pk = uuid.uuid4()
        enterprise_sso_orchestration_config = EnterpriseCustomerSsoConfigurationFactory(
            uuid=config_pk,
            enterprise_customer=self.enterprise_customer,
        )
        some_other_enterprise = factories.EnterpriseCustomerFactory(uuid=uuid.uuid4(), name="some_other_enterprise")
        EnterpriseCustomerSsoConfigurationFactory(
            enterprise_customer=some_other_enterprise,
        )
        response = self.list_sso_configurations()
        assert response.status_code == status.HTTP_200_OK
        assert len(response.data) == 1
        assert response.data[0]['uuid'] == str(enterprise_sso_orchestration_config.uuid)

    def test_sso_configuration_list_permissioning(self):
        """
        Test expected response when listing existing sso configurations without required permissions.
        """
        response = self.list_sso_configurations()
        assert response.status_code == 403
        assert response.json() == {'detail': 'Missing: enterprise.can_access_admin_dashboard'}

    def test_sso_configuration_list_customer_filtering(self):
        """
        Test expected response when successfully listing existing sso configurations with customer filtering.
        """
        self.set_jwt_cookie(ENTERPRISE_ADMIN_ROLE, self.enterprise_customer.uuid)
        config_pk = uuid.uuid4()
        # Create a config to be found
        enterprise_sso_orchestration_config = EnterpriseCustomerSsoConfigurationFactory(
            uuid=config_pk,
            enterprise_customer=self.enterprise_customer,
        )
        # Create a config linked to the user but not to be found
        second_customer = EnterpriseCustomerFactory()
        EnterpriseCustomerUserFactory(user_id=self.user.id, enterprise_customer=second_customer)
        EnterpriseCustomerSsoConfigurationFactory(
            enterprise_customer=second_customer,
        )
        response = self. list_sso_configurations(self.enterprise_customer)
        assert response.status_code == status.HTTP_200_OK
        assert len(response.json()) == 1
        assert response.json()[0].get('uuid') == str(enterprise_sso_orchestration_config.uuid)

    def test_sso_configuration_list_customer_filtering_while_staff(self):
        """
        Test that the sso config list endpoint returns all configs when the user is staff. Not just records under the
        requesting user's customer org.
        """
        config_pk = uuid.uuid4()
        self.set_jwt_cookie(ENTERPRISE_ADMIN_ROLE, '*')
        self.user.is_staff = True
        self.user.save()
        # Create a config to be found
        new_customer = EnterpriseCustomerFactory()
        enterprise_sso_orchestration_config = EnterpriseCustomerSsoConfigurationFactory(
            uuid=config_pk,
            enterprise_customer=new_customer,
        )
        response = self. list_sso_configurations(new_customer)
        assert response.status_code == status.HTTP_200_OK
        assert len(response.json()) == 1
        assert response.json()[0].get('uuid') == str(enterprise_sso_orchestration_config.uuid)

    # -------------------------- create test suite --------------------------

    @responses.activate
    def test_sso_configuration_create(self):
        """
        Test expected response when successfully creating a new sso configuration.
        """
        xml_metadata = """
        <EntityDescriptor xmlns="urn:oasis:names:tc:SAML:2.0:metadata" entityID="https://example.com">
        </EntityDescriptor>
        """
        responses.add(
            responses.GET,
            "https://example.com/metadata.xml",
            body=xml_metadata,
        )
        responses.add(
            responses.POST,
            urljoin(get_sso_orchestrator_api_base_url(), get_sso_orchestrator_configure_path()),
            json={},
        )
        self.set_jwt_cookie(ENTERPRISE_ADMIN_ROLE, self.enterprise_customer.uuid)
        data = {
            "metadata_url": "https://example.com/metadata.xml",
            "active": False,
            "enterprise_customer": str(self.enterprise_customer.uuid),
            "identity_provider": "cornerstone"
        }
        assert len(EnterpriseCustomerSsoConfiguration.objects.all()) == 0
        response = self.post_new_sso_configuration(data)
        assert response.status_code == status.HTTP_201_CREATED
        assert len(EnterpriseCustomerSsoConfiguration.objects.all()) == 1
        created_record_uuid = EnterpriseCustomerSsoConfiguration.objects.all().first().uuid
        assert response.data['record'] == created_record_uuid

    def test_sso_configuration_create_permissioning(self):
        """
        Test expected response when creating a new sso configuration without required permissions.
        """
        response = self.post_new_sso_configuration({})
        assert response.status_code == 403

    def test_sso_configuration_create_bad_provided_customer(self):
        """
        Test expected response when creating a new sso configuration with a non existent provided customer.
        """
        self.set_jwt_cookie(ENTERPRISE_ADMIN_ROLE, self.enterprise_customer.uuid)
        data = {
            "metadata_url": "https://example.com/metadata.xml",
            "enterprise_customer": str(uuid.uuid4()),
            "identity_provider": "cornerstone"
        }
        response = self.post_new_sso_configuration(data)
        assert response.status_code == 403

    def test_sso_configuration_create_wrong_customer(self):
        """
        Test expected response when creating a new sso configuration with provided customer that the user does not
        have access to.
        """
        self.set_jwt_cookie(ENTERPRISE_ADMIN_ROLE, self.enterprise_customer.uuid)

        wrong_customer = EnterpriseCustomerFactory(uuid=uuid.uuid4())
        data = {
            "metadata_url": "https://example.com/metadata.xml",
            "active": False,
            "enterprise_customer": str(wrong_customer.uuid),
            "identity_provider": "cornerstone"
        }
        response = self.post_new_sso_configuration(data)
        assert response.status_code == 403

    def test_sso_configuration_create_bad_data_format(self):
        """
        Test expected response when creating a new sso configuration with bad data format.
        """
        self.set_jwt_cookie(ENTERPRISE_ADMIN_ROLE, self.enterprise_customer.uuid)
        data = {
            "somewhackyvalue": "ayylmao",
            'enterprise_customer': str(self.enterprise_customer.uuid),
        }
        assert len(EnterpriseCustomerSsoConfiguration.objects.all()) == 0
        response = self.post_new_sso_configuration(data)
        assert "somewhackyvalue" in response.json()['error']

    @responses.activate
    def test_sso_configuration_create_error_from_orchestrator(self):
        """
        Test that the sso orchestration create endpoint will rollback a created object if the submission for
        configuration fails.
        """
        xml_metadata = """
        <EntityDescriptor xmlns="urn:oasis:names:tc:SAML:2.0:metadata" entityID="https://example.com">
        </EntityDescriptor>
        """
        responses.add(
            responses.GET,
            "https://examples.com/metadata.xml",
            body=xml_metadata,
        )
        responses.add(
            responses.POST,
            urljoin(get_sso_orchestrator_api_base_url(), get_sso_orchestrator_configure_path()),
            json={'error': 'some error'},
            status=400,
        )
        data = {
            "metadata_url": "https://examples.com/metadata.xml",
            "active": False,
            "enterprise_customer": str(self.enterprise_customer.uuid),
            "identity_provider": "cornerstone"
        }
        self.set_jwt_cookie(ENTERPRISE_ADMIN_ROLE, self.enterprise_customer.uuid)

        response = self.post_new_sso_configuration(data)

        assert response.status_code == 400
        assert EnterpriseCustomerSsoConfiguration.objects.all().count() == 0

    def test_sso_configuration_create_bad_xml_url(self):
        """
        Test expected response when creating a new sso configuration with a bad xml url.
        """
        responses.add(
            responses.GET,
            "https://example.com/metadata.xml",
            json={'error': 'some error'},
            status=400,
        )
        data = {
            "metadata_url": "https://example.com/metadata.xml",
            "enterprise_customer": str(self.enterprise_customer.uuid),
            "identity_provider": "cornerstone"
        }
        self.set_jwt_cookie(ENTERPRISE_ADMIN_ROLE, self.enterprise_customer.uuid)
        config_pk = uuid.uuid4()
        EnterpriseCustomerSsoConfigurationFactory(
            uuid=config_pk,
            enterprise_customer=self.enterprise_customer,
        )
        response = self.update_sso_configuration(config_pk, data)
        assert response.status_code == 400
        assert "Error fetching metadata xml" in response.json()['error']

    @responses.activate
    def test_sso_configuration_create_bad_xml_content(self):
        """
        Test expected response when creating a new sso configuration with an xml string that doesn't contain an entity
        id.
        """
        xml_metadata = """
        <EntityDescriptor xmlns="urn:oasis:names:tc:SAML:2.0:metadata" foobar="https://example.com">
        </EntityDescriptor>
        """
        data = {
            "metadata_url": "https://example.com/metadata.xml",
            "enterprise_customer": str(self.enterprise_customer.uuid),
            "identity_provider": "cornerstone"
        }
        self.set_jwt_cookie(ENTERPRISE_ADMIN_ROLE, self.enterprise_customer.uuid)
        config_pk = uuid.uuid4()
        EnterpriseCustomerSsoConfigurationFactory(
            uuid=config_pk,
            enterprise_customer=self.enterprise_customer,
        )
        data = {
            "metadata_xml": xml_metadata,
        }
        response = self.update_sso_configuration(config_pk, data)
        assert response.status_code == 400
        assert "Could not find entity ID in metadata xml" in response.json()['error']

    # -------------------------- update test suite --------------------------

    @responses.activate
    def test_sso_configurations_update_bad_xml_content(self):
        """
        Test the expected response when updating an sso configuration with an xml string that doesn't contain an entity
        id.
        """
        xml_metadata = """
        <EntityDescriptor xmlns="urn:oasis:names:tc:SAML:2.0:metadata" foobar="https://example.com">
        </EntityDescriptor>
        """
        responses.add(
            responses.GET,
            "https://example.com/metadata.xml",
            body=xml_metadata,
        )

        self.set_jwt_cookie(ENTERPRISE_ADMIN_ROLE, self.enterprise_customer.uuid)
        config_pk = uuid.uuid4()
        EnterpriseCustomerSsoConfigurationFactory(
            uuid=config_pk,
            enterprise_customer=self.enterprise_customer,
        )
        data = {
            "metadata_url": "https://example.com/metadata.xml",
        }
        response = self.update_sso_configuration(config_pk, data)
        assert response.status_code == 400

    @responses.activate
    def test_sso_configurations_update_bad_xml_url(self):
        """
        Test the expected response when updating an sso configuration with a bad xml url.
        """
        responses.add(
            responses.GET,
            "https://example.com/metadata.xml",
            json={'error': 'some error'},
            status=400,
        )

        self.set_jwt_cookie(ENTERPRISE_ADMIN_ROLE, self.enterprise_customer.uuid)
        config_pk = uuid.uuid4()
        EnterpriseCustomerSsoConfigurationFactory(
            uuid=config_pk,
            enterprise_customer=self.enterprise_customer,
        )
        data = {
            "metadata_url": "https://example.com/metadata.xml",
        }
        response = self.update_sso_configuration(config_pk, data)
        assert response.status_code == 400
        assert "Error fetching metadata xml" in response.json()['error']

    @responses.activate
    def test_sso_configurations_update_submitted_config(self):
        """
        Test the expected response when updating an sso configuration that's already been submitted for configuration.
        """
        xml_metadata = """
        <EntityDescriptor xmlns="urn:oasis:names:tc:SAML:2.0:metadata" entityID="https://example.com">
        </EntityDescriptor>
        """
        responses.add(
            responses.GET,
            "https://example.com/metadata.xml",
            body=xml_metadata,
        )

        self.set_jwt_cookie(ENTERPRISE_ADMIN_ROLE, self.enterprise_customer.uuid)
        config_pk = uuid.uuid4()
        enterprise_sso_orchestration_config = EnterpriseCustomerSsoConfigurationFactory(
            uuid=config_pk,
            enterprise_customer=self.enterprise_customer,
            submitted_at=localized_utcnow(),
            metadata_url="old_url",
        )
        data = {
            "metadata_url": "https://example.com/metadata.xml",
        }
        response = self.update_sso_configuration(config_pk, data)
        assert response.status_code == 400
        assert "Record has already been submitted for configuration." in response.data.get('error')

        responses.add(
            responses.POST,
            urljoin(get_sso_orchestrator_api_base_url(), get_sso_orchestrator_configure_path()),
            json={},
        )
        enterprise_sso_orchestration_config.configured_at = localized_utcnow()
        enterprise_sso_orchestration_config.save()
        response = self.update_sso_configuration(config_pk, data)
        assert response.status_code == 200
        sent_body_params = json.loads(responses.calls[2].request.body)
        assert sent_body_params['requestIdentifier'] == str(config_pk)

    @responses.activate
    def test_sso_configuration_update_success(self):
        """
        Test expected response when successfully updating an existing sso configuration.
        """
        responses.add(
            responses.POST,
            urljoin(get_sso_orchestrator_api_base_url(), get_sso_orchestrator_configure_path()),
            json={},
        )
        xml_metadata = """
        <EntityDescriptor xmlns="urn:oasis:names:tc:SAML:2.0:metadata" entityID="https://example.com">
        </EntityDescriptor>
        """
        responses.add(
            responses.GET,
            "https://example.com/metadata_update.xml",
            body=xml_metadata,
        )

        self.set_jwt_cookie(ENTERPRISE_ADMIN_ROLE, self.enterprise_customer.uuid)
        config_pk = uuid.uuid4()
        enterprise_sso_orchestration_config = EnterpriseCustomerSsoConfigurationFactory(
            uuid=config_pk,
            enterprise_customer=self.enterprise_customer,
            metadata_url="before_value"
        )
        data = {
            "metadata_url": "https://example.com/metadata_update.xml",
        }
        response = self.update_sso_configuration(config_pk, data)
        assert response.status_code == status.HTTP_200_OK
        assert response.json()['record']['uuid'] == str(enterprise_sso_orchestration_config.uuid)
        assert response.json()['record']['metadata_url'] == "https://example.com/metadata_update.xml"

        enterprise_sso_orchestration_config.refresh_from_db()
        assert enterprise_sso_orchestration_config.metadata_url == "https://example.com/metadata_update.xml"

    def test_sso_configuration_update_permissioning(self):
        """
        Test expected response when updating an existing sso configuration without required permissions.
        """
        config_pk = uuid.uuid4()
        response = self.update_sso_configuration(config_pk, {})
        assert response.status_code == 403

    def test_sso_configuration_update_bad_value_to_update(self):
        """
        Test expected response when updating an existing sso configuration with a bad value to update.
        """
        self.set_jwt_cookie(ENTERPRISE_ADMIN_ROLE, self.enterprise_customer.uuid)
        config_pk = uuid.uuid4()
        EnterpriseCustomerSsoConfigurationFactory(
            uuid=config_pk,
            enterprise_customer=self.enterprise_customer,
        )
        data = {"active": "foobar"}
        response = self.update_sso_configuration(config_pk, data)
        assert response.status_code == 400
        assert 'foobar' in response.json().get('error')

    def test_sso_configuration_update_bad_provided_customer(self):
        """
        Test expected response when updating an existing sso configuration with a provided customer that doesn't
        exist.
        """
        self.set_jwt_cookie(ENTERPRISE_ADMIN_ROLE, self.enterprise_customer.uuid)
        config_pk = uuid.uuid4()
        EnterpriseCustomerSsoConfigurationFactory(
            uuid=config_pk,
            enterprise_customer=self.enterprise_customer,
        )
        data = {
            "enterprise_customer": str(uuid.uuid4()),
        }
        response = self.update_sso_configuration(config_pk, data)
        assert response.status_code == 403

    def test_sso_configuration_update_wrong_provided_customer(self):
        """
        Test expected response when updating an existing sso configuration with a provided customer that the user
        doesn't have access to.
        """
        self.set_jwt_cookie(ENTERPRISE_ADMIN_ROLE, self.enterprise_customer.uuid)
        config_pk = uuid.uuid4()
        EnterpriseCustomerSsoConfigurationFactory(
            uuid=config_pk,
            enterprise_customer=self.enterprise_customer,
        )
        new_customer = EnterpriseCustomerFactory()
        data = {
            "enterprise_customer": str(new_customer.uuid),
        }
        response = self.update_sso_configuration(config_pk, data)
        assert response.status_code == 403

    # -------------------------- delete test suite --------------------------

    def test_sso_configuration_delete(self):
        """
        Test expected response when successfully deleting an existing sso configuration, keeping in mind
        the soft deletion.
        """
        self.set_jwt_cookie(ENTERPRISE_ADMIN_ROLE, self.enterprise_customer.uuid)
        config_pk = uuid.uuid4()
        EnterpriseCustomerSsoConfigurationFactory(
            uuid=config_pk,
            enterprise_customer=self.enterprise_customer,
        )
        assert len(EnterpriseCustomerSsoConfiguration.objects.all()) == 1
        assert len(EnterpriseCustomerSsoConfiguration.all_objects.all()) == 1
        response = self.delete_sso_configuration(config_pk)
        assert response.status_code == status.HTTP_200_OK
        assert len(EnterpriseCustomerSsoConfiguration.objects.all()) == 0
        assert len(EnterpriseCustomerSsoConfiguration.all_objects.all()) == 1

    def test_sso_configuration_delete_permissioning(self):
        """
        Test expected response when deleting an existing sso configuration without required permissions.
        """
        config_pk = uuid.uuid4()
        EnterpriseCustomerSsoConfigurationFactory(
            uuid=config_pk,
            enterprise_customer=self.enterprise_customer,
        )
        response = self.delete_sso_configuration(config_pk)
        assert response.status_code == 403

    def test_sso_configuration_delete_not_found(self):
        """
        Test expected response when deleting an existing sso configuration that doesn't exist.
        """
        self.set_jwt_cookie(ENTERPRISE_ADMIN_ROLE, self.enterprise_customer.uuid)
        response = self.delete_sso_configuration(uuid.uuid4())
        assert response.status_code == 404<|MERGE_RESOLUTION|>--- conflicted
+++ resolved
@@ -7418,18 +7418,15 @@
                     'learner_id': member_user.id,
                     'pending_learner_id': None,
                     'enterprise_group_membership_uuid': str(self.enterprise_group_memberships[i].uuid),
-<<<<<<< HEAD
                     'enterprise_customer': {
                         'name': self.enterprise_customer.name,
-                    }
-=======
+                    },
                     'member_details': {
                         'user_name': member_user.name,
                         'user_email': member_user.user_email
                     },
                     'recent_action': f'Accepted: {datetime.now().strftime("%B %d, %Y")}',
                     'member_status': 'accepted',
->>>>>>> 0e78b47c
                 },
             )
         expected_response = {
@@ -7464,18 +7461,15 @@
                     'learner_id': user.id,
                     'pending_learner_id': None,
                     'enterprise_group_membership_uuid': str(self.enterprise_group_memberships[0].uuid),
-<<<<<<< HEAD
                     'enterprise_customer': {
                         'name': self.enterprise_customer.name,
-                    }
-=======
+                    },
                     'member_details': {
                         'user_name': user.name,
                         'user_email': user.user_email
                     },
                     'recent_action': f'Accepted: {datetime.now().strftime("%B %d, %Y")}',
                     'member_status': 'accepted',
->>>>>>> 0e78b47c
                 }
             ],
         }
