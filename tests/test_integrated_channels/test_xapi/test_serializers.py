# -*- coding: utf-8 -*-
"""
Test for xAPI serializers.
"""

from __future__ import absolute_import, unicode_literals

import unittest
from datetime import datetime, timedelta

import ddt
import mock
from faker import Factory as FakerFactory
from pytest import mark

from integrated_channels.utils import strfdelta
from integrated_channels.xapi.serializers import CourseInfoSerializer, LearnerInfoSerializer
from test_utils import TEST_COURSE, factories

FAKER = FakerFactory.create()

NOW = datetime.now()
TEST_ENTERPRISE_SSO_UID = 'saml-user-id'
TEST_COURSE_DESCRIPTION = FAKER.text()  # pylint: disable=no-member


@mark.django_db
class TestLearnerInfoSerializer(unittest.TestCase):
    """
    Tests for the ``LearnerInfoSerializer`` model.
    """

    def setUp(self):
        super(TestLearnerInfoSerializer, self).setUp()
        self.user = factories.UserFactory()
        self.enterprise_customer_user = factories.EnterpriseCustomerUserFactory(user_id=self.user.id)
        # pylint: disable=invalid-name
        self.enterprise_customer_identity_provider = factories.EnterpriseCustomerIdentityProviderFactory(
            enterprise_customer=self.enterprise_customer_user.enterprise_customer
        )

        self.expected_data = {
            'enterprise_sso_uid': TEST_ENTERPRISE_SSO_UID,
            'lms_user_id': self.user.id,
            'enterprise_user_id': self.enterprise_customer_user.id,
            'user_username': self.user.username,
            'user_account_creation_date': self.user.date_joined.strftime("%Y-%m-%dT%H:%M:%SZ"),
            'user_country_code': 'PK',
            'user_email': self.user.email
        }

    @mock.patch('enterprise.models.ThirdPartyAuthApiClient')
    def test_data(self, mock_third_party_api):
        """
        Verify that serializer data is as expected.
        """
        mock_third_party_api.return_value.get_remote_id.return_value = TEST_ENTERPRISE_SSO_UID

        with mock.patch.object(self.user, 'profile', create=True) as mock_user_profile:
            mock_user_profile.country.code = 'PK'
            assert LearnerInfoSerializer(self.user).data == self.expected_data

    def test_data_with_no_enterprise_customer_user(self):
        """
        Verify that serializer data is as expected in case when user does not belong to an enterprise.
        """
        # Remove the link between the user and enterprise customer
        self.enterprise_customer_user.delete()

        # update expected data
        self.expected_data.update(enterprise_sso_uid=None, enterprise_user_id=None)

        with mock.patch.object(self.user, 'profile', create=True) as mock_user_profile:
            mock_user_profile.country.code = 'PK'
            assert LearnerInfoSerializer(self.user).data == self.expected_data


@ddt.ddt
@mark.django_db
class TestCourseInfoSerializer(unittest.TestCase):
    """
    Tests for the ``CourseInfoSerializer`` model.
    """

<<<<<<< HEAD
    def setUp(self):
        super(TestCourseInfoSerializer, self).setUp()
        self.faker = FakerFactory.create()

        now = datetime.now()
        self.course_overview_mock_data = dict(
            id=self.faker.text(max_nb_chars=25),  # pylint: disable=no-member
            display_name=self.faker.text(max_nb_chars=25),  # pylint: disable=no-member
            short_description=self.faker.text(),  # pylint: disable=no-member
            marketing_url=self.faker.url(),  # pylint: disable=no-member
            effort=self.faker.text(max_nb_chars=10),  # pylint: disable=no-member
            start=now,
            end=now + timedelta(weeks=3, days=4),
        )
        self.course_overview = mock.Mock(**self.course_overview_mock_data)

        self.expected_data = {
            'course_description': self.course_overview_mock_data['short_description'],
            'course_title': self.course_overview_mock_data['display_name'],
            'course_duration': self.course_overview_mock_data['end'] - self.course_overview_mock_data['start'],
            'course_effort': self.course_overview_mock_data['effort'],
            'course_details_url': self.course_overview_mock_data['marketing_url'],
            'course_id': self.course_overview_mock_data['id'],
        }

    def test_data(self):
=======
    @ddt.data(
        (
            mock.Mock(
                **dict(
                    id=TEST_COURSE,
                    display_name='Test Course',
                    short_description=TEST_COURSE_DESCRIPTION,
                    marketing_url='https://edx.org/edx-test-course',
                    effort='3-4 weeks',
                    start=NOW,
                    end=NOW + timedelta(weeks=3, days=4),
                )
            ),
            dict(
                course_description=TEST_COURSE_DESCRIPTION,
                course_title='Test Course',
                course_duration=strfdelta((NOW + timedelta(weeks=3, days=4)) - NOW, '{W} weeks {D} days.'),
                course_effort='3-4 weeks',
                course_details_url='https://edx.org/edx-test-course',
                course_id=TEST_COURSE,
            )
        ),
        (
            mock.Mock(
                **dict(
                    id=TEST_COURSE,
                    display_name='Test Course',
                    short_description=TEST_COURSE_DESCRIPTION,
                    marketing_url='https://edx.org/edx-test-course',
                    effort='3-4 weeks',
                    start=None,
                    end=None,
                )
            ),
            dict(
                course_description=TEST_COURSE_DESCRIPTION,
                course_title='Test Course',
                course_duration='',
                course_effort='3-4 weeks',
                course_details_url='https://edx.org/edx-test-course',
                course_id=TEST_COURSE,
            )
        ),
    )
    @ddt.unpack
    def test_data(self, course_overview, expected_data):
>>>>>>> 10ccf6cb
        """
        Verify that serializer data is as expected.
        """
        assert CourseInfoSerializer(course_overview).data == expected_data<|MERGE_RESOLUTION|>--- conflicted
+++ resolved
@@ -82,34 +82,6 @@
     Tests for the ``CourseInfoSerializer`` model.
     """
 
-<<<<<<< HEAD
-    def setUp(self):
-        super(TestCourseInfoSerializer, self).setUp()
-        self.faker = FakerFactory.create()
-
-        now = datetime.now()
-        self.course_overview_mock_data = dict(
-            id=self.faker.text(max_nb_chars=25),  # pylint: disable=no-member
-            display_name=self.faker.text(max_nb_chars=25),  # pylint: disable=no-member
-            short_description=self.faker.text(),  # pylint: disable=no-member
-            marketing_url=self.faker.url(),  # pylint: disable=no-member
-            effort=self.faker.text(max_nb_chars=10),  # pylint: disable=no-member
-            start=now,
-            end=now + timedelta(weeks=3, days=4),
-        )
-        self.course_overview = mock.Mock(**self.course_overview_mock_data)
-
-        self.expected_data = {
-            'course_description': self.course_overview_mock_data['short_description'],
-            'course_title': self.course_overview_mock_data['display_name'],
-            'course_duration': self.course_overview_mock_data['end'] - self.course_overview_mock_data['start'],
-            'course_effort': self.course_overview_mock_data['effort'],
-            'course_details_url': self.course_overview_mock_data['marketing_url'],
-            'course_id': self.course_overview_mock_data['id'],
-        }
-
-    def test_data(self):
-=======
     @ddt.data(
         (
             mock.Mock(
@@ -156,7 +128,6 @@
     )
     @ddt.unpack
     def test_data(self, course_overview, expected_data):
->>>>>>> 10ccf6cb
         """
         Verify that serializer data is as expected.
         """
