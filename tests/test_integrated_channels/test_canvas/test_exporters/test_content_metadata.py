--- conflicted
+++ resolved
@@ -119,15 +119,6 @@
         """
         `CanvasContentMetadataExporter``'s ``transform_default_view` returns syllabus as value.
         """
-<<<<<<< HEAD
-        content_metadata_item = {
-            'enrollment_url': 'http://some/enrollment/url/',
-            'aggregation_key': 'course:edX+DemoX',
-            'title': 'edX Demonstration Course',
-            'key': 'edX+DemoX',
-            ContentType.METADATA_KEY: ContentType.COURSE,
-        }
-=======
         content_metadata_item = GENERIC_CONTENT_METADATA_ITEM
         exporter = CanvasContentMetadataExporter('fake-user', self.config)
         assert exporter.transform_default_view(content_metadata_item) == 'syllabus'
@@ -147,6 +138,5 @@
         `CanvasContentMetadataExporter``'s ``transform_self_enrollment` returns True.
         """
         content_metadata_item = GENERIC_CONTENT_METADATA_ITEM
->>>>>>> c8ebaacd
         exporter = CanvasContentMetadataExporter('fake-user', self.config)
         assert exporter.transform_self_enrollment(content_metadata_item) is True