--- conflicted
+++ resolved
@@ -123,11 +123,7 @@
         self.create_course_completion_mock.assert_called_with(payload.sapsf_user_id, payload.serialize())
         assert payload.status == '200'
         assert payload.error_message == ''
-<<<<<<< HEAD
-        assert payload.is_transmitted == True
-=======
         assert payload.is_transmitted is True
->>>>>>> 958e9323
 
     def test_transmit_failure(self):
         """
@@ -151,12 +147,7 @@
         self.create_course_completion_mock.assert_called_with(payload.sapsf_user_id, payload.serialize())
         assert payload.status == '500'
         assert payload.error_message == 'error occurred'
-<<<<<<< HEAD
-        assert payload.is_transmitted == False
-
-=======
         assert payload.is_transmitted is False
->>>>>>> 958e9323
 
     @ddt.data(
         ('user account is inactive', False),
