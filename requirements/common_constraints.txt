

<<<<<<< HEAD
=======


>>>>>>> af4356bb
# A central location for most common version constraints
# (across edx repos) for pip-installation.
#
# Similar to other constraint files this file doesn't install any packages.
# It specifies version constraints that will be applied if a package is needed.
# When pinning something here, please provide an explanation of why it is a good
# idea to pin this package across all edx repos, Ideally, link to other information
# that will help people in the future to remove the pin when possible.
# Writing an issue against the offending project and linking to it here is good.
#
# Note: Changes to this file will automatically be used by other repos, referencing
#  this file from Github directly. It does not require packaging in edx-lint.


# using LTS django version
Django<4.0

# elasticsearch>=7.14.0 includes breaking changes in it which caused issues in discovery upgrade process.
# elastic search changelog: https://www.elastic.co/guide/en/enterprise-search/master/release-notes-7.14.0.html
elasticsearch<7.14.0

# django-simple-history>3.0.0 adds indexing and causes a lot of migrations to be affected

# tox>4.0.0 isn't yet compatible with many tox plugins, causing CI failures in almost all repos.
# Details can be found in this discussion: https://github.com/tox-dev/tox/discussions/1810
tox<4.0.0<|MERGE_RESOLUTION|>--- conflicted
+++ resolved
@@ -1,10 +1,7 @@
 
 
-<<<<<<< HEAD
-=======
 
 
->>>>>>> af4356bb
 # A central location for most common version constraints
 # (across edx repos) for pip-installation.
 #
