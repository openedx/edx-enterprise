--- conflicted
+++ resolved
@@ -89,13 +89,8 @@
 
     class Meta:
         app_label = 'enterprise'
-<<<<<<< HEAD
-        verbose_name = _("Enterprise Customer Type")
-        verbose_name_plural = _("Enterprise Customer Types")
-=======
         verbose_name = _('Enterprise Customer Type')
         verbose_name_plural = _('Enterprise Customer Types')
->>>>>>> 31a6b41c
         ordering = ['created']
 
     name = models.CharField(
@@ -121,11 +116,7 @@
 
 def get_default_customer_type():
     """
-<<<<<<< HEAD
-    The default enterprise customer type to use when creating a new EnterpriseCustomer model.
-=======
     Get default enterprise customer type id to use when creating a new EnterpriseCustomer model.
->>>>>>> 31a6b41c
     """
     enterprise_customer_type, __ = EnterpriseCustomerType.objects.get_or_create(
         name='Enterprise'
@@ -250,11 +241,7 @@
     )
     customer_type = models.ForeignKey(
         EnterpriseCustomerType,
-<<<<<<< HEAD
-        verbose_name=_('Enterprise Customer'),
-=======
         verbose_name=_('Customer Type'),
->>>>>>> 31a6b41c
         default=get_default_customer_type,
         help_text=_(
             'Specifies enterprise customer type.'
