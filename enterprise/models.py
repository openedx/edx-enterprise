--- conflicted
+++ resolved
@@ -515,8 +515,6 @@
         default=False,
     )
 
-<<<<<<< HEAD
-=======
     career_engagement_network_message = models.TextField(
         blank=True,
         null=True,
@@ -525,7 +523,6 @@
         ),
     )
 
->>>>>>> 99746837
     learner_portal_sidebar_content = models.TextField(
         blank=True,
         null=True,
