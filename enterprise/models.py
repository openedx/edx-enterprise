--- conflicted
+++ resolved
@@ -44,16 +44,13 @@
 from enterprise.api_client.ecommerce import EcommerceApiClient
 from enterprise.api_client.enterprise_catalog import EnterpriseCatalogApiClient
 from enterprise.api_client.lms import EnrollmentApiClient, ThirdPartyAuthApiClient, parse_lms_api_datetime
-<<<<<<< HEAD
-from enterprise.constants import ALL_ACCESS_CONTEXT, ENTERPRISE_OPERATOR_ROLE, ContentType, json_serialized_course_modes
-=======
 from enterprise.constants import (
     ALL_ACCESS_CONTEXT,
     ENTERPRISE_ADMIN_ROLE,
     ENTERPRISE_OPERATOR_ROLE,
+    ContentType,
     json_serialized_course_modes,
 )
->>>>>>> dfe17d7d
 from enterprise.utils import (
     CourseEnrollmentDowngradeError,
     CourseEnrollmentPermissionError,
