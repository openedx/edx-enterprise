# -*- coding: utf-8 -*-
"""
Forms to be used in the enterprise djangoapp.
"""
from __future__ import absolute_import, unicode_literals

import json
import re
from logging import getLogger

from edx_rbac.admin.forms import UserRoleAssignmentAdminForm
from edx_rest_api_client.exceptions import HttpClientError, HttpServerError

from django import forms
from django.conf import settings
from django.contrib.auth.models import User
from django.core.exceptions import ValidationError
from django.db.models.fields import BLANK_CHOICE_DASH
from django.urls import reverse
from django.utils.safestring import mark_safe
from django.utils.translation import ugettext as _

from enterprise import utils
from enterprise.admin.utils import (
    ValidationMessages,
    email_or_username__to__email,
    split_usernames_and_emails,
    validate_email_to_link,
)
from enterprise.admin.widgets import SubmitInput
from enterprise.api_client.lms import EnrollmentApiClient
from enterprise.models import (
    EnterpriseCustomer,
    EnterpriseCustomerCatalog,
    EnterpriseCustomerIdentityProvider,
    EnterpriseCustomerReportingConfiguration,
    EnterpriseFeatureUserRoleAssignment,
    SystemWideEnterpriseUserRoleAssignment,
)

try:
    from third_party_auth.models import SAMLProviderConfig as saml_provider_configuration
except ImportError:
    saml_provider_configuration = None

logger = getLogger(__name__)  # pylint: disable=invalid-name


class ManageLearnersForm(forms.Form):
    """
    Form to manage learner additions.
    """
    email_or_username = forms.CharField(
        label=_(
            "To add a single learner, enter an email address or username."),
        required=False)
    bulk_upload_csv = forms.FileField(
        label=_(
            "To add multiple learners, upload a .csv file that contains a "
            "column of email addresses."
        ),
        required=False,
        help_text=_(
            "The .csv file must have a column of email addresses, indicated "
            "by the heading 'email' in the first row."
        )
    )
    course = forms.CharField(
        label=_("Enroll these learners in this course"), required=False,
        help_text=_("To enroll learners in a course, enter a course ID."),
    )
    course_mode = forms.ChoiceField(
        label=_("Course enrollment track"), required=False,
        choices=BLANK_CHOICE_DASH + [
            ("audit", _("Audit")),
            ("verified", _("Verified")),
            ("professional", _("Professional Education")),
            ("no-id-professional", _("Professional Education (no ID)")),
            ("credit", _("Credit")),
            ("honor", _("Honor")),
        ],
    )
<<<<<<< HEAD
    reason = forms.CharField(label=_("Reason for manual enrollment"), required=False)
=======
    reason = forms.CharField(label=_("Reason for manual enrollment"), required=True)
    sales_force_id = forms.CharField(label=_("Salesforce Opportunity ID"), required=False)
>>>>>>> 99119a3d
    discount = forms.DecimalField(
        label=_("Discount percentage for manual enrollment"),
        help_text=_("Discount percentage should be from 0 to 100"),
        required=True,
        decimal_places=5,
        initial=0.0
    )

    class NotificationTypes:
        """
        Namespace class for notification types
        """
        BY_EMAIL = 'by_email'
        NO_NOTIFICATION = 'do_not_notify'
        DEFAULT = getattr(settings, 'DEFAULT_ENTERPRISE_NOTIFICATION_MECHANISM', BY_EMAIL)

    notify_on_enrollment = forms.ChoiceField(
        label=_("Notify learners of enrollment"),
        choices=[
            (NotificationTypes.BY_EMAIL, _("Send email")),
            (NotificationTypes.NO_NOTIFICATION, _("Do not notify")),
        ],
        initial=NotificationTypes.DEFAULT,
        required=False,
    )

    class Modes:
        """
        Namespace class for form modes.
        """
        MODE_SINGULAR = "singular"
        MODE_BULK = "bulk"

    class Fields:
        """
        Namespace class for field names.
        """
        GENERAL_ERRORS = forms.forms.NON_FIELD_ERRORS

        EMAIL_OR_USERNAME = "email_or_username"
        BULK_UPLOAD = "bulk_upload_csv"
        MODE = "mode"
        COURSE = "course"
        COURSE_MODE = "course_mode"
        NOTIFY = "notify_on_enrollment"
        REASON = "reason"
        SALES_FORCE_ID = "sales_force_id"
        DISCOUNT = "discount"

    class CsvColumns:
        """
        Namespace class for CSV column names.
        """
        EMAIL = "email"

    def __init__(self, *args, **kwargs):
        """
        Initializes form: puts current user and enterprise_customer into a
        field for later access.

        Arguments:
            user (django.contrib.auth.models.User): current user
            enterprise_customer (enterprise.models.EnterpriseCustomer): current customer
        """
        user = kwargs.pop('user', None)
        self._user = user
        self._enterprise_customer = kwargs.pop('enterprise_customer', None)
        super(ManageLearnersForm, self).__init__(*args, **kwargs)

    def clean_email_or_username(self):
        """
        Clean email form field

        Returns:
            str: the cleaned value, converted to an email address (or an empty string)
        """
        email_or_username = self.cleaned_data[self.Fields.EMAIL_OR_USERNAME].strip()

        if not email_or_username:
            # The field is blank; we just return the existing blank value.
            return email_or_username

        email = email_or_username__to__email(email_or_username)
        bulk_entry = len(split_usernames_and_emails(email)) > 1
        if bulk_entry:
            for email in split_usernames_and_emails(email):
                validate_email_to_link(
                    email,
                    None,
                    ValidationMessages.INVALID_EMAIL_OR_USERNAME,
                    ignore_existing=True
                )
            email = email_or_username
        else:
            validate_email_to_link(
                email,
                email_or_username,
                ValidationMessages.INVALID_EMAIL_OR_USERNAME,
                ignore_existing=True
            )

        return email

    def clean_discount(self):
        """
        Verify that discount value should be from 0 to 100.
        """
        discount = self.cleaned_data[self.Fields.DISCOUNT]
        if discount < 0.0 or discount > 100.0:
            raise ValidationError(ValidationMessages.INVALID_DISCOUNT)
        return discount

    def clean_course(self):
        """
        Verify course ID and retrieve course details.
        """
        course_id = self.cleaned_data[self.Fields.COURSE].strip()
        if not course_id:
            return None
        try:
            client = EnrollmentApiClient()
            return client.get_course_details(course_id)
        except (HttpClientError, HttpServerError):
            raise ValidationError(ValidationMessages.INVALID_COURSE_ID.format(course_id=course_id))

<<<<<<< HEAD
    def clean_program(self):
        """
        Clean program.

        Try obtaining program treating form value as program UUID or title.

        Returns:
            dict: Program information if program found
        """
        program_id = self.cleaned_data[self.Fields.PROGRAM].strip()
        if not program_id:
            return None

        try:
            client = CourseCatalogApiClient(self._user, self._enterprise_customer.site)
            program = client.get_program_by_uuid(program_id) or client.get_program_by_title(program_id)
        except MultipleProgramMatchError as exc:
            raise ValidationError(ValidationMessages.MULTIPLE_PROGRAM_MATCH.format(program_count=exc.programs_matched))
        except (HttpClientError, HttpServerError):
            raise ValidationError(ValidationMessages.INVALID_PROGRAM_ID.format(program_id=program_id))

        if not program:
            raise ValidationError(ValidationMessages.INVALID_PROGRAM_ID.format(program_id=program_id))

        if program['status'] != ProgramStatuses.ACTIVE:
            raise ValidationError(
                ValidationMessages.PROGRAM_IS_INACTIVE.format(program_id=program_id, status=program['status'])
            )

        return program

    def clean_reason(self):
        """
        Clean the reason for enrollment field
        """
        return self.cleaned_data.get(self.Fields.REASON).strip()

=======
>>>>>>> 99119a3d
    def clean_notify(self):
        """
        Clean the notify_on_enrollment field.
        """
        return self.cleaned_data.get(self.Fields.NOTIFY, self.NotificationTypes.DEFAULT)

    def clean(self):
        """
        Clean fields that depend on each other.

        In this case, the form can be used to link single user or bulk link multiple users. These are mutually
        exclusive modes, so this method checks that only one field is passed.
        """
        cleaned_data = super(ManageLearnersForm, self).clean()

        # Here we take values from `data` (and not `cleaned_data`) as we need raw values - field clean methods
        # might "invalidate" the value and set it to None, while all we care here is if it was provided at all or not
        email_or_username = self.data.get(self.Fields.EMAIL_OR_USERNAME, None)
        bulk_upload_csv = self.files.get(self.Fields.BULK_UPLOAD, None)

        if not email_or_username and not bulk_upload_csv:
            raise ValidationError(ValidationMessages.NO_FIELDS_SPECIFIED)

        if email_or_username and bulk_upload_csv:
            raise ValidationError(ValidationMessages.BOTH_FIELDS_SPECIFIED)

        if email_or_username:
            mode = self.Modes.MODE_SINGULAR
        else:
            mode = self.Modes.MODE_BULK

        cleaned_data[self.Fields.MODE] = mode
        cleaned_data[self.Fields.NOTIFY] = self.clean_notify()

        self._validate_course()
<<<<<<< HEAD
        self._validate_program()
        self._validate_reason()

        if self.data.get(self.Fields.PROGRAM, None) and self.data.get(self.Fields.COURSE, None):
            raise ValidationError(ValidationMessages.COURSE_AND_PROGRAM_ERROR)
=======
>>>>>>> 99119a3d

        return cleaned_data

    def _validate_course(self):
        """
        Verify that the selected mode is valid for the given course .
        """
        # Verify that the selected mode is valid for the given course .
        course_details = self.cleaned_data.get(self.Fields.COURSE)
        if course_details:
            course_mode = self.cleaned_data.get(self.Fields.COURSE_MODE)
            if not course_mode:
                raise ValidationError(ValidationMessages.COURSE_WITHOUT_COURSE_MODE)
            valid_course_modes = course_details["course_modes"]
            if all(course_mode != mode["slug"] for mode in valid_course_modes):
                error = ValidationError(ValidationMessages.COURSE_MODE_INVALID_FOR_COURSE.format(
                    course_mode=course_mode,
                    course_id=course_details["course_id"],
                ))
                raise ValidationError({self.Fields.COURSE_MODE: error})

<<<<<<< HEAD
    def _validate_program(self):
        """
        Verify that selected mode is available for program and all courses in the program
        """
        program = self.cleaned_data.get(self.Fields.PROGRAM)
        if not program:
            return

        course_runs = get_course_runs_from_program(program)
        try:
            client = CourseCatalogApiClient(self._user, self._enterprise_customer.site)
            available_modes = client.get_common_course_modes(course_runs)
            course_mode = self.cleaned_data.get(self.Fields.COURSE_MODE)
        except (HttpClientError, HttpServerError):
            raise ValidationError(
                ValidationMessages.FAILED_TO_OBTAIN_COURSE_MODES.format(program_title=program.get("title"))
            )

        if not course_mode:
            raise ValidationError(ValidationMessages.COURSE_WITHOUT_COURSE_MODE)
        if course_mode not in available_modes:
            raise ValidationError(ValidationMessages.COURSE_MODE_NOT_AVAILABLE.format(
                mode=course_mode, program_title=program.get("title"), modes=", ".join(available_modes)
            ))

    def _validate_reason(self):
        """
        Verify that the reason field is populated if the new learner(s) is being enrolled in a course.
        """
        course = self.cleaned_data.get(self.Fields.COURSE)
        reason = self.cleaned_data.get(self.Fields.REASON)

        if course and not reason:
            raise ValidationError(ValidationMessages.MISSING_REASON)

=======
>>>>>>> 99119a3d

class EnterpriseCustomerAdminForm(forms.ModelForm):
    """
    Alternate form for the EnterpriseCustomer admin page.
    """
    class Meta:
        model = EnterpriseCustomer
        fields = (
            "name",
            "slug",
            "country",
            "active",
            "customer_type",
            "site",
            "enable_data_sharing_consent",
            "enforce_data_sharing_consent",
            "enable_audit_enrollment",
            "enable_audit_data_reporting",
            "replace_sensitive_sso_username",
            "hide_course_original_price",
            "enable_portal_code_management_screen",
            "enable_portal_subscription_management_screen",
            "enable_learner_portal",
            "enable_portal_reporting_config_screen",
            "contact_email",
        )


class EnterpriseCustomerCatalogAdminForm(forms.ModelForm):
    """
        form for EnterpriseCustomerCatalogAdmin class.
    """
    class Meta:
        model = EnterpriseCustomerCatalog
        fields = "__all__"

    preview_button = forms.Field(required=False, label='Actions', widget=SubmitInput(attrs={'value': _('Preview')}),
                                 help_text=_("Hold Ctrl when clicking on button to open Preview in new tab"))

    @staticmethod
    def get_enterprise_customer_catalog_preview_button(post_data):  # pylint: disable=invalid-name
        """
        Return name of the preview button clicked by user from POST data.

        e.g: 'enterprise_customer_catalogs-0-preview_button'
        """
        catalog_preview_button = re.compile(r'enterprise_customer_catalogs-\d+-preview_button')
        for key, _ in post_data.items():
            if catalog_preview_button.match(key):
                return key
        return None

    @classmethod
    def get_clicked_preview_content_filter(cls, post_data):
        """
        Return content_filter for the EnterpriseCustomerCatalog against preview button clicked.
        """
        catalog_preview_button = cls.get_enterprise_customer_catalog_preview_button(post_data)
        if not catalog_preview_button:
            return None
        content_filter_key = catalog_preview_button.replace('preview_button', 'content_filter')
        content_filter = post_data.get(content_filter_key)
        if not content_filter:
            return None
        return json.loads(content_filter)


class EnterpriseCustomerIdentityProviderAdminForm(forms.ModelForm):
    """
    Alternate form for the EnterpriseCustomerIdentityProvider admin page.

    This form fetches identity providers from lms third_party_auth app.
    If third_party_auth app is not avilable it displays provider_id as a CharField.
    """
    class Meta:
        model = EnterpriseCustomerIdentityProvider
        fields = "__all__"

    def __init__(self, *args, **kwargs):
        """
        Initialize the form.

        Substitutes CharField with TypedChoiceField for the provider_id field.
        """
        super(EnterpriseCustomerIdentityProviderAdminForm, self).__init__(*args, **kwargs)
        idp_choices = utils.get_idp_choices()
        help_text = ''
        if saml_provider_configuration:
            provider_id = self.instance.provider_id
            url = reverse('admin:{}_{}_add'.format(
                saml_provider_configuration._meta.app_label,
                saml_provider_configuration._meta.model_name))
            if provider_id:
                identity_provider = utils.get_identity_provider(provider_id)
                if identity_provider:
                    update_url = url + '?source={}'.format(identity_provider.pk)
                    help_text = '<p><a href="{update_url}" target="_blank">View "{identity_provider}" details</a><p>'.\
                        format(update_url=update_url, identity_provider=identity_provider.name)
                else:
                    help_text += '<p style="margin-top:-5px;"> Make sure you have added a valid provider_id.</p>'
            else:
                help_text += '<p style="margin-top:-5px;"><a target="_blank" href={add_url}>' \
                             'Create a new identity provider</a></p>'.format(add_url=url)

        if idp_choices is not None:
            self.fields['provider_id'] = forms.TypedChoiceField(
                choices=idp_choices,
                label=_('Identity Provider'),
                help_text=mark_safe(help_text),
            )

    def clean(self):
        """
        Final validations of model fields.

        1. Validate that selected site for enterprise customer matches with the selected identity provider's site.
        """
        super(EnterpriseCustomerIdentityProviderAdminForm, self).clean()

        provider_id = self.cleaned_data.get('provider_id', None)
        enterprise_customer = self.cleaned_data.get('enterprise_customer', None)

        if provider_id is None or enterprise_customer is None:
            # field validation for either provider_id or enterprise_customer has already raised
            # a validation error.
            return

        identity_provider = utils.get_identity_provider(provider_id)
        if not identity_provider:
            # This should not happen, as identity providers displayed in drop down are fetched dynamically.
            message = _(
                "The specified Identity Provider does not exist. For more "
                "information, contact a system administrator.",
            )
            # Log message for debugging
            logger.exception(message)

            raise ValidationError(message)

        if identity_provider and identity_provider.site != enterprise_customer.site:
            raise ValidationError(
                _(
                    "The site for the selected identity provider "
                    "({identity_provider_site}) does not match the site for "
                    "this enterprise customer ({enterprise_customer_site}). "
                    "To correct this problem, select a site that has a domain "
                    "of '{identity_provider_site}', or update the identity "
                    "provider to '{enterprise_customer_site}'."
                ).format(
                    enterprise_customer_site=enterprise_customer.site,
                    identity_provider_site=identity_provider.site,
                ),
            )


class EnterpriseCustomerReportingConfigAdminForm(forms.ModelForm):
    """
    Alternate form for the EnterpriseCustomerReportingConfiguration admin page.

    This form uses the PasswordInput widget to obscure passwords as they are
    being entered by the user.
    """
    enterprise_customer_catalogs = forms.ModelMultipleChoiceField(
        EnterpriseCustomerCatalog.objects.all(),
        required=False,
    )

    class Meta:
        model = EnterpriseCustomerReportingConfiguration
        fields = (
            "enterprise_customer",
            "active",
            "data_type",
            "report_type",
            "delivery_method",
            "pgp_encryption_key",
            "frequency",
            "day_of_month",
            "day_of_week",
            "hour_of_day",
            "include_date",
            "email",
            "decrypted_password",
            "sftp_hostname",
            "sftp_port",
            "sftp_username",
            "decrypted_sftp_password",
            "sftp_file_path",
            "enterprise_customer_catalogs",
        )
        widgets = {
            'decrypted_password': forms.widgets.PasswordInput(),
            'decrypted_sftp_password': forms.widgets.PasswordInput(),
        }

    def clean(self):
        """
        Override of clean method to perform additional validation
        """
        cleaned_data = super(EnterpriseCustomerReportingConfigAdminForm, self).clean()
        report_customer = cleaned_data.get('enterprise_customer')

        # Check that any selected catalogs are tied to the selected enterprise.
        invalid_catalogs = [
            '{} ({})'.format(catalog.title, catalog.uuid)
            for catalog in cleaned_data.get('enterprise_customer_catalogs')
            if catalog.enterprise_customer != report_customer
        ]

        if invalid_catalogs:
            message = _(
                'These catalogs for reporting do not match enterprise'
                'customer {enterprise_customer}: {invalid_catalogs}',
            ).format(
                enterprise_customer=report_customer,
                invalid_catalogs=invalid_catalogs,
            )
            self.add_error('enterprise_customer_catalogs', message)


class TransmitEnterpriseCoursesForm(forms.Form):
    """
    Form to transmit courses metadata for enterprise customers.
    """
    channel_worker_username = forms.CharField(
        label=_('Enter enterprise channel worker username.'),
        required=True
    )

    def clean_channel_worker_username(self):
        """
        Clean enterprise channel worker user form field

        Returns:
            str: the cleaned value of channel user username for transmitting courses metadata.
        """
        channel_worker_username = self.cleaned_data['channel_worker_username'].strip()

        try:
            User.objects.get(username=channel_worker_username)
        except User.DoesNotExist:
            raise ValidationError(
                ValidationMessages.INVALID_CHANNEL_WORKER.format(
                    channel_worker_username=channel_worker_username
                )
            )

        return channel_worker_username


class SystemWideEnterpriseUserRoleAssignmentForm(UserRoleAssignmentAdminForm):
    """
    Form for SystemWideEnterpriseUserRoleAssignments.
    """

    class Meta:
        model = SystemWideEnterpriseUserRoleAssignment
        fields = ['user', 'role']


class EnterpriseFeatureUserRoleAssignmentForm(UserRoleAssignmentAdminForm):
    """
    Form for EnterpriseFeatureUserRoleAssignments.
    """

    class Meta:
        model = EnterpriseFeatureUserRoleAssignment
        fields = ['user', 'role']<|MERGE_RESOLUTION|>--- conflicted
+++ resolved
@@ -22,12 +22,15 @@
 
 from enterprise import utils
 from enterprise.admin.utils import (
+    ProgramStatuses,
     ValidationMessages,
     email_or_username__to__email,
+    get_course_runs_from_program,
     split_usernames_and_emails,
     validate_email_to_link,
 )
 from enterprise.admin.widgets import SubmitInput
+from enterprise.api_client.discovery import CourseCatalogApiClient
 from enterprise.api_client.lms import EnrollmentApiClient
 from enterprise.models import (
     EnterpriseCustomer,
@@ -37,6 +40,7 @@
     EnterpriseFeatureUserRoleAssignment,
     SystemWideEnterpriseUserRoleAssignment,
 )
+from enterprise.utils import MultipleProgramMatchError
 
 try:
     from third_party_auth.models import SAMLProviderConfig as saml_provider_configuration
@@ -69,6 +73,11 @@
         label=_("Enroll these learners in this course"), required=False,
         help_text=_("To enroll learners in a course, enter a course ID."),
     )
+    program = forms.CharField(
+        label=_("Or enroll these learners in this program"), required=False,
+        help_text=_(
+            "To enroll learners in a program, enter a program name or ID.")
+    )
     course_mode = forms.ChoiceField(
         label=_("Course enrollment track"), required=False,
         choices=BLANK_CHOICE_DASH + [
@@ -80,12 +89,8 @@
             ("honor", _("Honor")),
         ],
     )
-<<<<<<< HEAD
     reason = forms.CharField(label=_("Reason for manual enrollment"), required=False)
-=======
-    reason = forms.CharField(label=_("Reason for manual enrollment"), required=True)
     sales_force_id = forms.CharField(label=_("Salesforce Opportunity ID"), required=False)
->>>>>>> 99119a3d
     discount = forms.DecimalField(
         label=_("Discount percentage for manual enrollment"),
         help_text=_("Discount percentage should be from 0 to 100"),
@@ -130,9 +135,9 @@
         MODE = "mode"
         COURSE = "course"
         COURSE_MODE = "course_mode"
+        PROGRAM = "program"
         NOTIFY = "notify_on_enrollment"
         REASON = "reason"
-        SALES_FORCE_ID = "sales_force_id"
         DISCOUNT = "discount"
 
     class CsvColumns:
@@ -211,37 +216,6 @@
         except (HttpClientError, HttpServerError):
             raise ValidationError(ValidationMessages.INVALID_COURSE_ID.format(course_id=course_id))
 
-<<<<<<< HEAD
-    def clean_program(self):
-        """
-        Clean program.
-
-        Try obtaining program treating form value as program UUID or title.
-
-        Returns:
-            dict: Program information if program found
-        """
-        program_id = self.cleaned_data[self.Fields.PROGRAM].strip()
-        if not program_id:
-            return None
-
-        try:
-            client = CourseCatalogApiClient(self._user, self._enterprise_customer.site)
-            program = client.get_program_by_uuid(program_id) or client.get_program_by_title(program_id)
-        except MultipleProgramMatchError as exc:
-            raise ValidationError(ValidationMessages.MULTIPLE_PROGRAM_MATCH.format(program_count=exc.programs_matched))
-        except (HttpClientError, HttpServerError):
-            raise ValidationError(ValidationMessages.INVALID_PROGRAM_ID.format(program_id=program_id))
-
-        if not program:
-            raise ValidationError(ValidationMessages.INVALID_PROGRAM_ID.format(program_id=program_id))
-
-        if program['status'] != ProgramStatuses.ACTIVE:
-            raise ValidationError(
-                ValidationMessages.PROGRAM_IS_INACTIVE.format(program_id=program_id, status=program['status'])
-            )
-
-        return program
 
     def clean_reason(self):
         """
@@ -249,8 +223,6 @@
         """
         return self.cleaned_data.get(self.Fields.REASON).strip()
 
-=======
->>>>>>> 99119a3d
     def clean_notify(self):
         """
         Clean the notify_on_enrollment field.
@@ -286,14 +258,10 @@
         cleaned_data[self.Fields.NOTIFY] = self.clean_notify()
 
         self._validate_course()
-<<<<<<< HEAD
-        self._validate_program()
         self._validate_reason()
 
         if self.data.get(self.Fields.PROGRAM, None) and self.data.get(self.Fields.COURSE, None):
             raise ValidationError(ValidationMessages.COURSE_AND_PROGRAM_ERROR)
-=======
->>>>>>> 99119a3d
 
         return cleaned_data
 
@@ -315,32 +283,6 @@
                 ))
                 raise ValidationError({self.Fields.COURSE_MODE: error})
 
-<<<<<<< HEAD
-    def _validate_program(self):
-        """
-        Verify that selected mode is available for program and all courses in the program
-        """
-        program = self.cleaned_data.get(self.Fields.PROGRAM)
-        if not program:
-            return
-
-        course_runs = get_course_runs_from_program(program)
-        try:
-            client = CourseCatalogApiClient(self._user, self._enterprise_customer.site)
-            available_modes = client.get_common_course_modes(course_runs)
-            course_mode = self.cleaned_data.get(self.Fields.COURSE_MODE)
-        except (HttpClientError, HttpServerError):
-            raise ValidationError(
-                ValidationMessages.FAILED_TO_OBTAIN_COURSE_MODES.format(program_title=program.get("title"))
-            )
-
-        if not course_mode:
-            raise ValidationError(ValidationMessages.COURSE_WITHOUT_COURSE_MODE)
-        if course_mode not in available_modes:
-            raise ValidationError(ValidationMessages.COURSE_MODE_NOT_AVAILABLE.format(
-                mode=course_mode, program_title=program.get("title"), modes=", ".join(available_modes)
-            ))
-
     def _validate_reason(self):
         """
         Verify that the reason field is populated if the new learner(s) is being enrolled in a course.
@@ -351,8 +293,6 @@
         if course and not reason:
             raise ValidationError(ValidationMessages.MISSING_REASON)
 
-=======
->>>>>>> 99119a3d
 
 class EnterpriseCustomerAdminForm(forms.ModelForm):
     """
@@ -374,8 +314,8 @@
             "replace_sensitive_sso_username",
             "hide_course_original_price",
             "enable_portal_code_management_screen",
-            "enable_portal_subscription_management_screen",
             "enable_learner_portal",
+            "learner_portal_hostname",
             "enable_portal_reporting_config_screen",
             "contact_email",
         )
