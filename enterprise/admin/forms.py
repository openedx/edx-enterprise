--- conflicted
+++ resolved
@@ -344,15 +344,6 @@
         self.fields['catalog'] = forms.ChoiceField(
             choices=self.get_catalog_options(),
             required=False,
-<<<<<<< HEAD
-            help_text='<a id="catalog-details-link" href="#" target="_blank" data-url-template='
-                      '"{catalog_admin_change_url}"> View catalog details.</a> <p style="font-size:'
-                      'larger;padding-left:15px"><a href="{catalog_admin_add_url}" target="_blank">'
-                      'Create a new catalog</a></p>'.format(
-                catalog_admin_change_url=utils.get_catalog_admin_url_template(mode='change'),
-                catalog_admin_add_url=utils.get_catalog_admin_url_template(mode='add')
-            )
-=======
             # pylint: disable=bad-continuation
             help_text='<a id="catalog-details-link" href="#" target="_blank" '
                       'data-url-template="{catalog_admin_change_url}"> View catalog details.</a>'
@@ -360,7 +351,6 @@
                       ' target="_blank">Create a new catalog</a></p>'.format(
                 catalog_admin_change_url=utils.get_catalog_admin_url_template(mode='change'),
                 catalog_admin_add_url=utils.get_catalog_admin_url_template(mode='add'))
->>>>>>> 2f9508ea
         )
 
     def get_catalog_options(self):
@@ -421,17 +411,6 @@
         """
         super(EnterpriseCustomerIdentityProviderAdminForm, self).__init__(*args, **kwargs)
         idp_choices = utils.get_idp_choices()
-<<<<<<< HEAD
-        instance = kwargs.get('instance')
-        help_text = ''
-        if saml_provider_configuration:
-            url = reverse('admin:{}_{}_add'.format(
-                saml_provider_configuration._meta.app_label,
-                saml_provider_configuration._meta.model_name)
-            )
-            if instance:
-                provider_id = instance.provider_id
-=======
         help_text = ''
         if saml_provider_configuration:
             provider_id = self.instance.provider_id
@@ -439,17 +418,12 @@
                 saml_provider_configuration._meta.app_label,
                 saml_provider_configuration._meta.model_name))
             if provider_id:
->>>>>>> 2f9508ea
                 identity_provider = utils.get_identity_provider(provider_id)
                 update_url = url + '?source={}'.format(identity_provider.pk)
                 help_text = '<p><a href="{update_url}" target="_blank">View "{identity_provider}" details</a><p>'.\
                     format(update_url=update_url, identity_provider=identity_provider.name)
 
-<<<<<<< HEAD
-            help_text += '<p style="font-size:larger;padding-left:15px;"><a target="_blank" href={add_url}>' \
-=======
             help_text += '<p style="margin-top:-5px;"><a target="_blank" href={add_url}>' \
->>>>>>> 2f9508ea
                          'Create a new identity provider</a></p>'.format(add_url=url)
 
         if idp_choices is not None:
