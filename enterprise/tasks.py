--- conflicted
+++ resolved
@@ -304,23 +304,16 @@
     recipients = []
     for pecu_email in pecu_emails:
         recipients.append(braze_client_instance.create_recipient_no_external_id(pecu_email))
-<<<<<<< HEAD
+    if pecu_emails:
+        braze_client_instance.create_braze_alias(
+            pecu_emails,
+            ENTERPRISE_BRAZE_ALIAS_LABEL,
+        )
     braze_client_instance.create_braze_alias(
         [pecu_emails],
         ENTERPRISE_BRAZE_ALIAS_LABEL,
     )
     recipients.extend(_recipients_for_identified_users(user_id_by_email))
-=======
-    if pecu_emails:
-        braze_client_instance.create_braze_alias(
-            pecu_emails,
-            ENTERPRISE_BRAZE_ALIAS_LABEL,
-        )
-    for ecu in ecus:
-        recipients.append(braze_client_instance.create_recipient(
-            user_email=ecu['user_email'],
-            lms_user_id=ecu['user_id']))
->>>>>>> cd5b8a90
     try:
         braze_client_instance.send_campaign_message(
             settings.BRAZE_GROUPS_INVITATION_EMAIL_CAMPAIGN_ID,
@@ -372,25 +365,16 @@
 
     for pecu_email in pecu_emails:
         recipients.append(braze_client_instance.create_recipient_no_external_id(pecu_email))
-<<<<<<< HEAD
+    if pecu_emails:
+        braze_client_instance.create_braze_alias(
+            pecu_emails,
+            ENTERPRISE_BRAZE_ALIAS_LABEL,
+        )
     braze_client_instance.create_braze_alias(
         [pecu_emails],
         ENTERPRISE_BRAZE_ALIAS_LABEL,
     )
     recipients.extend(_recipients_for_identified_users(user_id_by_email))
-=======
-    if pecu_emails:
-        braze_client_instance.create_braze_alias(
-            pecu_emails,
-            ENTERPRISE_BRAZE_ALIAS_LABEL,
-        )
-
-    for ecu in ecus:
-        recipients.append(braze_client_instance.create_recipient(
-            user_email=ecu['user_email'],
-            lms_user_id=ecu['user_id']
-        ))
->>>>>>> cd5b8a90
     try:
         braze_client_instance.send_campaign_message(
             settings.BRAZE_GROUPS_REMOVAL_EMAIL_CAMPAIGN_ID,
