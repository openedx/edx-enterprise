--- conflicted
+++ resolved
@@ -128,29 +128,6 @@
         enterprise_customer_branding_configuration.EnterpriseCustomerBrandingConfigurationViewSet.as_view(
             {'patch': 'update_branding'}
         ),
-<<<<<<< HEAD
-        name='enterprise-customer-update-branding'),
-    re_path(
-        r'^enterprise_customer_api_credentials/(?P<enterprise_uuid>[A-Za-z0-9-]+)/$',
-        enterprise_customer_api_credentials.APICredentialsViewSet.as_view(
-            {'get': 'list', 'post': 'create'}
-        ),
-        name='enterprise_customer_api_credentials_list'
-    ),
-    re_path(
-        r'^enterprise_customer_api_credentials/(?P<enterprise_uuid>[A-Za-z0-9-]+)/regenerate_credentials/$',
-        enterprise_customer_api_credentials.APICredentialsViewSet.as_view(
-            {'patch': 'regenerate_credentials'}
-        ),
-        name='regenerate_api_credentials'
-    ),
-    re_path(
-        r'^enterprise_customer_api_credentials/(?P<enterprise_uuid>[A-Za-z0-9-]+)/(?P<user>\d+)/$',
-        enterprise_customer_api_credentials.APICredentialsViewSet.as_view(
-            {'get': 'retrieve', 'delete': 'destroy', 'put': 'update'}
-        ),
-        name='enterprise_customer_api_credentials_detail'
-=======
         name='enterprise-customer-update-branding',
     ),
     re_path(
@@ -178,7 +155,6 @@
             {'post': 'oauth_orchestration_complete'}
         ),
         name='enterprise-customer-sso-configuration'
->>>>>>> af4356bb
     ),
 ]
 
