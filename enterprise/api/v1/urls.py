--- conflicted
+++ resolved
@@ -61,22 +61,11 @@
         views.PendingEnterpriseCustomerUserEnterpriseAdminViewSet.as_view({'post': 'link_learners'}),
         name='link-pending-enterprise-learner'
     ),
-<<<<<<< HEAD
-    re_path(r'^request_codes$', views.CouponCodesView.as_view(),
-            name='request-codes'
-            ),
-=======
-    re_path(
-        r'^enterprise_catalog_query/(?P<catalog_query_id>[\d]+)/$',
-        views.CatalogQueryView.as_view(),
-        name='enterprise-catalog-query'
-    ),
     re_path(
         r'^request_codes$',
         views.CouponCodesView.as_view(),
         name='request-codes'
     ),
->>>>>>> 54125d36
     re_path(
         r'^plotly_token/(?P<enterprise_uuid>[A-Za-z0-9-]+)$',
         views.PlotlyAuthView.as_view(),
