--- conflicted
+++ resolved
@@ -1498,8 +1498,6 @@
     content_filter = serializers.JSONField(required=False)
 
 
-<<<<<<< HEAD
-=======
 class AnalyticsSummarySerializer(serializers.Serializer):
     """
     Serializer for the payload data of analytics summary endpoint.
@@ -1543,7 +1541,6 @@
     learner_engagement = LearnerEngagementSerializer()
 
 
->>>>>>> af4356bb
 class EnterpriseCustomerApiCredentialSerializer(serializers.Serializer):
     """
     Serializer for the ``EnterpriseCustomerApiCredential``
