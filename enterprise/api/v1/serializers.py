--- conflicted
+++ resolved
@@ -607,9 +607,6 @@
 
     class Meta:
         model = models.EnterpriseGroupMembership
-<<<<<<< HEAD
-        fields = ('learner_id', 'pending_learner_id', 'enterprise_group_membership_uuid', 'enterprise_customer')
-=======
         fields = (
             'learner_id',
             'pending_learner_id',
@@ -617,6 +614,7 @@
             'member_details',
             'recent_action',
             'member_status',
+            'enterprise_customer'
         )
 
     def get_member_details(self, obj):
@@ -646,7 +644,6 @@
         if obj.enterprise_customer_user:
             return "accepted"
         return "pending"
->>>>>>> 0e78b47c
 
 
 class EnterpriseCustomerUserReadOnlySerializer(serializers.ModelSerializer):
