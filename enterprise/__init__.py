"""
Your project description goes here.
"""

<<<<<<< HEAD
__version__ = "6.2.2"
=======
__version__ = "6.2.3"
>>>>>>> 41181cd4
<|MERGE_RESOLUTION|>--- conflicted
+++ resolved
@@ -2,8 +2,4 @@
 Your project description goes here.
 """
 
-<<<<<<< HEAD
-__version__ = "6.2.2"
-=======
-__version__ = "6.2.3"
->>>>>>> 41181cd4
+__version__ = "6.2.4"