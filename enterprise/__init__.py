"""
Your project description goes here.
"""

<<<<<<< HEAD
__version__ = "4.11.8"
=======
__version__ = "4.11.9"
>>>>>>> c392d6e9
<|MERGE_RESOLUTION|>--- conflicted
+++ resolved
@@ -2,8 +2,4 @@
 Your project description goes here.
 """
 
-<<<<<<< HEAD
-__version__ = "4.11.8"
-=======
-__version__ = "4.11.9"
->>>>>>> c392d6e9
+__version__ = "4.11.9"