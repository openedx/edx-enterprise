"""
Your project description goes here.
"""

<<<<<<< HEAD
__version__ = "4.10.13"
=======
__version__ = "4.11.3"
>>>>>>> 5a4d2830
<|MERGE_RESOLUTION|>--- conflicted
+++ resolved
@@ -2,8 +2,4 @@
 Your project description goes here.
 """
 
-<<<<<<< HEAD
-__version__ = "4.10.13"
-=======
-__version__ = "4.11.3"
->>>>>>> 5a4d2830
+__version__ = "4.11.4"