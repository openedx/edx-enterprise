"""
Your project description goes here.
"""

<<<<<<< HEAD
__version__ = "3.66.0"
=======
__version__ = "3.66.2"
>>>>>>> 1afeb784

default_app_config = "enterprise.apps.EnterpriseConfig"<|MERGE_RESOLUTION|>--- conflicted
+++ resolved
@@ -2,10 +2,6 @@
 Your project description goes here.
 """
 
-<<<<<<< HEAD
-__version__ = "3.66.0"
-=======
-__version__ = "3.66.2"
->>>>>>> 1afeb784
+__version__ = "3.67.0"
 
 default_app_config = "enterprise.apps.EnterpriseConfig"