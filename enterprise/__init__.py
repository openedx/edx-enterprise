--- conflicted
+++ resolved
@@ -2,10 +2,6 @@
 Your project description goes here.
 """
 
-<<<<<<< HEAD
-__version__ = "3.58.16"
-=======
 __version__ = "3.58.17"
->>>>>>> 6098f4f9
 
 default_app_config = "enterprise.apps.EnterpriseConfig"