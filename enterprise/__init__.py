"""
Your project description goes here.
"""

<<<<<<< HEAD
__version__ = "3.53.1"
=======
__version__ = "3.53.3"
>>>>>>> 2d83a6df

default_app_config = "enterprise.apps.EnterpriseConfig"<|MERGE_RESOLUTION|>--- conflicted
+++ resolved
@@ -2,10 +2,6 @@
 Your project description goes here.
 """
 
-<<<<<<< HEAD
-__version__ = "3.53.1"
-=======
-__version__ = "3.53.3"
->>>>>>> 2d83a6df
+__version__ = "3.53.4"
 
 default_app_config = "enterprise.apps.EnterpriseConfig"