--- conflicted
+++ resolved
@@ -2,10 +2,6 @@
 Your project description goes here.
 """
 
-<<<<<<< HEAD
-__version__ = "3.68.2"
-=======
-__version__ = "4.0.2"
->>>>>>> 08792b28
+__version__ = "4.0.3"
 
 default_app_config = "enterprise.apps.EnterpriseConfig"