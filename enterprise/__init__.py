"""
Your project description goes here.
"""

<<<<<<< HEAD
__version__ = "5.13.2"
=======
__version__ = "5.13.3"
>>>>>>> 2a8142e5
<|MERGE_RESOLUTION|>--- conflicted
+++ resolved
@@ -2,8 +2,4 @@
 Your project description goes here.
 """
 
-<<<<<<< HEAD
-__version__ = "5.13.2"
-=======
-__version__ = "5.13.3"
->>>>>>> 2a8142e5
+__version__ = "5.13.4"