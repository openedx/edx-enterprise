"""
Your project description goes here.
"""

<<<<<<< HEAD
from __future__ import absolute_import, unicode_literals

__version__ = "3.3.6"
=======
__version__ = "3.3.12"
>>>>>>> 7b0087cb

default_app_config = "enterprise.apps.EnterpriseConfig"  # pylint: disable=invalid-name<|MERGE_RESOLUTION|>--- conflicted
+++ resolved
@@ -2,12 +2,6 @@
 Your project description goes here.
 """
 
-<<<<<<< HEAD
-from __future__ import absolute_import, unicode_literals
-
-__version__ = "3.3.6"
-=======
 __version__ = "3.3.12"
->>>>>>> 7b0087cb
 
 default_app_config = "enterprise.apps.EnterpriseConfig"  # pylint: disable=invalid-name