--- conflicted
+++ resolved
@@ -2,8 +2,4 @@
 Your project description goes here.
 """
 
-<<<<<<< HEAD
-__version__ = "4.11.0"
-=======
-__version__ = "4.10.11"
->>>>>>> 37cc96b5
+__version__ = "4.10.12"