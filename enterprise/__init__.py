"""
Your project description goes here.
"""

<<<<<<< HEAD
__version__ = "4.17.9"
=======
__version__ = "4.18.0"
>>>>>>> cc49d3bd
<|MERGE_RESOLUTION|>--- conflicted
+++ resolved
@@ -2,8 +2,4 @@
 Your project description goes here.
 """
 
-<<<<<<< HEAD
-__version__ = "4.17.9"
-=======
-__version__ = "4.18.0"
->>>>>>> cc49d3bd
+__version__ = "4.18.1"