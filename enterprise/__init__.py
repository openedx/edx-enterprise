--- conflicted
+++ resolved
@@ -2,8 +2,4 @@
 Your project description goes here.
 """
 
-<<<<<<< HEAD
-__version__ = "4.32.2"
-=======
-__version__ = "4.33.1"
->>>>>>> 12a552b1
+__version__ = "4.33.2"