"""
Your project description goes here.
"""

<<<<<<< HEAD
__version__ = "4.0.13"
=======
__version__ = "4.0.14"
>>>>>>> 018d2186

default_app_config = "enterprise.apps.EnterpriseConfig"<|MERGE_RESOLUTION|>--- conflicted
+++ resolved
@@ -2,10 +2,6 @@
 Your project description goes here.
 """
 
-<<<<<<< HEAD
-__version__ = "4.0.13"
-=======
-__version__ = "4.0.14"
->>>>>>> 018d2186
+__version__ = "4.0.15"
 
 default_app_config = "enterprise.apps.EnterpriseConfig"