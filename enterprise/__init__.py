--- conflicted
+++ resolved
@@ -2,8 +2,4 @@
 Your project description goes here.
 """
 
-<<<<<<< HEAD
-__version__ = "4.19.18"
-=======
-__version__ = "4.20.0"
->>>>>>> 4f95649e
+__version__ = "4.20.0"