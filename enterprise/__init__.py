--- conflicted
+++ resolved
@@ -2,8 +2,4 @@
 Your project description goes here.
 """
 
-<<<<<<< HEAD
-__version__ = "4.20.7"
-=======
-__version__ = "4.20.8"
->>>>>>> 75b89271
+__version__ = "4.20.8"