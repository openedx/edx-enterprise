--- conflicted
+++ resolved
@@ -2,10 +2,6 @@
 Your project description goes here.
 """
 
-<<<<<<< HEAD
-__version__ = "3.60.13"
-=======
 __version__ = "3.60.14"
->>>>>>> 746536cc
 
 default_app_config = "enterprise.apps.EnterpriseConfig"