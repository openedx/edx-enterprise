"""
Your project description goes here.
"""

<<<<<<< HEAD
__version__ = "4.16.0"
=======
__version__ = "4.15.11"
>>>>>>> aee49345
<|MERGE_RESOLUTION|>--- conflicted
+++ resolved
@@ -2,8 +2,4 @@
 Your project description goes here.
 """
 
-<<<<<<< HEAD
-__version__ = "4.16.0"
-=======
-__version__ = "4.15.11"
->>>>>>> aee49345
+__version__ = "4.15.12"