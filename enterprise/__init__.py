--- conflicted
+++ resolved
@@ -2,8 +2,4 @@
 Your project description goes here.
 """
 
-<<<<<<< HEAD
-__version__ = "4.6.9"
-=======
-__version__ = "4.6.10"
->>>>>>> 674febdd
+__version__ = "4.6.11"