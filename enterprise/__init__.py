"""
Your project description goes here.
"""

<<<<<<< HEAD
__version__ = "5.4.3"
=======
__version__ = "5.5.0"
>>>>>>> e5aa30b0
<|MERGE_RESOLUTION|>--- conflicted
+++ resolved
@@ -2,8 +2,4 @@
 Your project description goes here.
 """
 
-<<<<<<< HEAD
-__version__ = "5.4.3"
-=======
-__version__ = "5.5.0"
->>>>>>> e5aa30b0
+__version__ = "5.5.1"