"""
Your project description goes here.
"""

<<<<<<< HEAD
__version__ = "4.10.12"
=======
__version__ = "4.11.0"
>>>>>>> cb03c8fa
<|MERGE_RESOLUTION|>--- conflicted
+++ resolved
@@ -2,8 +2,4 @@
 Your project description goes here.
 """
 
-<<<<<<< HEAD
-__version__ = "4.10.12"
-=======
-__version__ = "4.11.0"
->>>>>>> cb03c8fa
+__version__ = "4.11.1"