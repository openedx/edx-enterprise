"""
Your project description goes here.
"""

<<<<<<< HEAD
__version__ = "4.17.4"
=======
__version__ = "4.18.6"
>>>>>>> 1de8ff59
<|MERGE_RESOLUTION|>--- conflicted
+++ resolved
@@ -2,8 +2,4 @@
 Your project description goes here.
 """
 
-<<<<<<< HEAD
-__version__ = "4.17.4"
-=======
-__version__ = "4.18.6"
->>>>>>> 1de8ff59
+__version__ = "4.18.7"