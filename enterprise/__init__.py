"""
Your project description goes here.
"""

<<<<<<< HEAD
__version__ = "4.23.15"
=======
__version__ = "4.23.16"
>>>>>>> 7718973b
<|MERGE_RESOLUTION|>--- conflicted
+++ resolved
@@ -2,8 +2,4 @@
 Your project description goes here.
 """
 
-<<<<<<< HEAD
-__version__ = "4.23.15"
-=======
-__version__ = "4.23.16"
->>>>>>> 7718973b
+__version__ = "4.23.17"