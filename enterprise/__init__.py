--- conflicted
+++ resolved
@@ -2,10 +2,6 @@
 Your project description goes here.
 """
 
-<<<<<<< HEAD
-__version__ = "3.33.7"
-=======
-__version__ = "3.33.10"
->>>>>>> f2020990
+__version__ = "3.33.11"
 
 default_app_config = "enterprise.apps.EnterpriseConfig"