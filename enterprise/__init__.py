"""
Your project description goes here.
"""

<<<<<<< HEAD
__version__ = "3.37.00"
=======
__version__ = "3.36.13"
>>>>>>> 126d065c

default_app_config = "enterprise.apps.EnterpriseConfig"<|MERGE_RESOLUTION|>--- conflicted
+++ resolved
@@ -2,10 +2,6 @@
 Your project description goes here.
 """
 
-<<<<<<< HEAD
-__version__ = "3.37.00"
-=======
-__version__ = "3.36.13"
->>>>>>> 126d065c
+__version__ = "3.37.0"
 
 default_app_config = "enterprise.apps.EnterpriseConfig"