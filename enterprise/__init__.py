"""
Your project description goes here.
"""
<<<<<<< HEAD
__version__ = "4.11.0"
=======

__version__ = "4.11.1"
>>>>>>> 1750a654
<|MERGE_RESOLUTION|>--- conflicted
+++ resolved
@@ -1,9 +1,5 @@
 """
 Your project description goes here.
 """
-<<<<<<< HEAD
-__version__ = "4.11.0"
-=======
 
-__version__ = "4.11.1"
->>>>>>> 1750a654
+__version__ = "4.11.1"