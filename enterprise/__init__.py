--- conflicted
+++ resolved
@@ -2,10 +2,6 @@
 Your project description goes here.
 """
 
-<<<<<<< HEAD
-__version__ = "3.61.7"
-=======
-__version__ = "3.61.8"
->>>>>>> 54125d36
+__version__ = "3.61.9"
 
 default_app_config = "enterprise.apps.EnterpriseConfig"