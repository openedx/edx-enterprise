--- conflicted
+++ resolved
@@ -2,8 +2,4 @@
 Your project description goes here.
 """
 
-<<<<<<< HEAD
-__version__ = "6.4.6"
-=======
-__version__ = "6.5.1"
->>>>>>> 4c992924
+__version__ = "6.5.2"