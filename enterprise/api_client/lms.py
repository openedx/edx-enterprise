# -*- coding: utf-8 -*-
"""
Utilities to get details from the course catalog API.
"""
from __future__ import absolute_import, unicode_literals

import datetime
import logging
from functools import wraps
from time import time

from edx_rest_api_client.client import EdxRestApiClient
from opaque_keys.edx.keys import CourseKey
from requests import Session
from requests.compat import urljoin
from requests.exceptions import ConnectionError, Timeout  # pylint: disable=redefined-builtin
from slumber.exceptions import HttpNotFoundError, SlumberBaseException

from django.conf import settings
from django.utils import timezone

from enterprise.constants import COURSE_MODE_SORT_ORDER, EXCLUDED_COURSE_MODES
from enterprise.utils import NotConnectedToOpenEdX

try:
    from openedx.core.djangoapps.embargo import api as embargo_api
except ImportError:
    embargo_api = None

try:
    from openedx.core.djangoapps.oauth_dispatch import jwt as JwtBuilder
except ImportError:
    JwtBuilder = None


LOGGER = logging.getLogger(__name__)
LMS_API_DATETIME_FORMAT = '%Y-%m-%dT%H:%M:%SZ'
LMS_API_DATETIME_FORMAT_WITHOUT_TIMEZONE = '%Y-%m-%dT%H:%M:%S'


class LmsApiClient(object):
    """
    Object builds an API client to make calls to the edxapp LMS API.

    Authenticates using settings.EDX_API_KEY.
    """

    API_BASE_URL = settings.LMS_INTERNAL_ROOT_URL + '/api/'
    APPEND_SLASH = False

    def __init__(self):
        """
        Create an LMS API client, authenticated with the API token from Django settings.
        """
        session = Session()
        session.headers = {"X-Edx-Api-Key": settings.EDX_API_KEY}
        self.client = EdxRestApiClient(
            self.API_BASE_URL, append_slash=self.APPEND_SLASH, session=session
        )


class JwtLmsApiClient(object):
    """
    LMS client authenticates using a JSON Web Token (JWT) for the given user.
    """

    API_BASE_URL = settings.LMS_INTERNAL_ROOT_URL + '/api/'
    APPEND_SLASH = False

    def __init__(self, user, expires_in=settings.OAUTH_ID_TOKEN_EXPIRATION):
        """
        Connect to the REST API.
        """
        self.user = user
        self.expires_in = expires_in
        self.expires_at = 0
        self.client = None

    def connect(self):
        """
        Connect to the REST API, authenticating with a JWT for the current user.
        """
        if JwtBuilder is None:
            raise NotConnectedToOpenEdX("This package must be installed in an OpenEdX environment.")

        now = int(time())
        jwt = JwtBuilder.create_jwt_for_user(self.user)
        self.client = EdxRestApiClient(
            self.API_BASE_URL, append_slash=self.APPEND_SLASH, jwt=jwt,
        )
        self.expires_at = now + self.expires_in

    def token_expired(self):
        """
        Return True if the JWT token has expired, False if not.
        """
        return int(time()) > self.expires_at

    @staticmethod
    def refresh_token(func):
        """
        Use this method decorator to ensure the JWT token is refreshed when needed.
        """
        @wraps(func)
        def inner(self, *args, **kwargs):
            """
            Before calling the wrapped function, we check if the JWT token is expired, and if so, re-connect.
            """
            if self.token_expired():
                self.connect()
            return func(self, *args, **kwargs)
        return inner


class EmbargoApiClient(object):
    """
    Client interface for using the edx-platform embargo API.
    """

    @staticmethod
    def redirect_if_blocked(course_run_ids, user=None, ip_address=None, url=None):
        """
        Return redirect to embargo error page if the given user is blocked.
        """
        for course_run_id in course_run_ids:
            redirect_url = embargo_api.redirect_if_blocked(
                CourseKey.from_string(course_run_id),
                user=user,
                ip_address=ip_address,
                url=url
            )
            if redirect_url:
                return redirect_url


class EnrollmentApiClient(LmsApiClient):
    """
    Object builds an API client to make calls to the Enrollment API.
    """

    API_BASE_URL = settings.ENTERPRISE_ENROLLMENT_API_URL

    def get_course_details(self, course_id):
        """
        Query the Enrollment API for the course details of the given course_id.

        Args:
            course_id (str): The string value of the course's unique identifier

        Returns:
            dict: A dictionary containing details about the course, in an enrollment context (allowed modes, etc.)
        """
        try:
            return self.client.course(course_id).get()
        except (SlumberBaseException, ConnectionError, Timeout) as exc:
            LOGGER.exception(
                'Failed to retrieve course enrollment details for course [%s] due to: [%s]',
                course_id, str(exc)
            )
            return {}

    def _sort_course_modes(self, modes):
        """
        Sort the course mode dictionaries by slug according to the COURSE_MODE_SORT_ORDER constant.

        Arguments:
            modes (list): A list of course mode dictionaries.
        Returns:
            list: A list with the course modes dictionaries sorted by slug.

        """
        def slug_weight(mode):
            """
            Assign a weight to the course mode dictionary based on the position of its slug in the sorting list.
            """
            sorting_slugs = COURSE_MODE_SORT_ORDER
            sorting_slugs_size = len(sorting_slugs)
            if mode['slug'] in sorting_slugs:
                return sorting_slugs_size - sorting_slugs.index(mode['slug'])
            return 0
        # Sort slug weights in descending order
        return sorted(modes, key=slug_weight, reverse=True)

    def get_course_modes(self, course_id):
        """
        Query the Enrollment API for the specific course modes that are available for the given course_id.

        Arguments:
            course_id (str): The string value of the course's unique identifier

        Returns:
            list: A list of course mode dictionaries.

        """
        details = self.get_course_details(course_id)
        modes = details.get('course_modes', [])
        return self._sort_course_modes([mode for mode in modes if mode['slug'] not in EXCLUDED_COURSE_MODES])

    def has_course_mode(self, course_run_id, mode):
        """
        Query the Enrollment API to see whether a course run has a given course mode available.

        Arguments:
            course_run_id (str): The string value of the course run's unique identifier

        Returns:
            bool: Whether the course run has the given mode avaialble for enrollment.

        """
        course_modes = self.get_course_modes(course_run_id)
        return any(course_mode for course_mode in course_modes if course_mode['slug'] == mode)

    def enroll_user_in_course(self, username, course_id, mode, cohort=None):
        """
        Call the enrollment API to enroll the user in the course specified by course_id.

        Args:
            username (str): The username by which the user goes on the OpenEdX platform
            course_id (str): The string value of the course's unique identifier
            mode (str): The enrollment mode which should be used for the enrollment
            cohort (str): Add the user to this named cohort

        Returns:
            dict: A dictionary containing details of the enrollment, including course details, mode, username, etc.

        """
        return self.client.enrollment.post(
            {
                'user': username,
                'course_details': {'course_id': course_id},
                'mode': mode,
                'cohort': cohort,
            }
        )

    def unenroll_user_from_course(self, username, course_id):
        """
        Call the enrollment API to unenroll the user in the course specified by course_id.
        Args:
            username (str): The username by which the user goes on the OpenEdx platform
            course_id (str): The string value of the course's unique identifier
        Returns:
            bool: Whether the unenrollment succeeded
        """
        enrollment = self.get_course_enrollment(username, course_id)
        if enrollment and enrollment['is_active']:
            response = self.client.enrollment.post({
                'user': username,
                'course_details': {'course_id': course_id},
                'is_active': False,
                'mode': enrollment['mode']
            })
            return not response['is_active']

        return False

    def get_course_enrollment(self, username, course_id):
        """
        Query the enrollment API to get information about a single course enrollment.

        Args:
            username (str): The username by which the user goes on the OpenEdX platform
            course_id (str): The string value of the course's unique identifier

        Returns:
            dict: A dictionary containing details of the enrollment, including course details, mode, username, etc.

        """
        endpoint = getattr(
            self.client.enrollment,
            '{username},{course_id}'.format(username=username, course_id=course_id)
        )
        try:
            result = endpoint.get()
        except HttpNotFoundError:
            # This enrollment data endpoint returns a 404 if either the username or course_id specified isn't valid
            LOGGER.error(
                'Course enrollment details not found for invalid username or course; username=[%s], course=[%s]',
                username,
                course_id
            )
            return None
        # This enrollment data endpoint returns an empty string if the username and course_id is valid, but there's
        # no matching enrollment found
        if not result:
            LOGGER.info('Failed to find course enrollment details for user [%s] and course [%s]', username, course_id)
            return None

        return result

    def is_enrolled(self, username, course_run_id):
        """
        Query the enrollment API and determine if a learner is enrolled in a course run.

        Args:
            username (str): The username by which the user goes on the OpenEdX platform
            course_run_id (str): The string value of the course's unique identifier

        Returns:
            bool: Indicating whether the user is enrolled in the course run. Returns False under any errors.

        """
        enrollment = self.get_course_enrollment(username, course_run_id)
        return enrollment is not None and enrollment.get('is_active', False)

    def get_enrolled_courses(self, username):
        """
        Query the enrollment API to get a list of the courses a user is enrolled in.

        Args:
            username (str): The username by which the user goes on the OpenEdX platform

        Returns:
            list: A list of course objects, along with relevant user-specific enrollment details.

        """
        return self.client.enrollment.get(user=username)


class EnrollmentApiClientJwt(JwtLmsApiClient):
    """
    Object builds an API client to make calls to the Enrollment API.
    """

    API_BASE_URL = settings.ENTERPRISE_ENROLLMENT_API_URL

    @JwtLmsApiClient.refresh_token
    def get_course_details(self, course_id):
        """
        Query the Enrollment API for the course details of the given course_id.

        Args:
            course_id (str): The string value of the course's unique identifier

        Returns:
            dict: A dictionary containing details about the course, in an enrollment context (allowed modes, etc.)
        """
        try:
            return self.client.course(course_id).get()
        except (SlumberBaseException, ConnectionError, Timeout) as exc:
            LOGGER.exception(
                'Failed to retrieve course enrollment details for course [%s] due to: [%s]',
                course_id, str(exc)
            )
            return {}

    def _sort_course_modes(self, modes):
        """
        Sort the course mode dictionaries by slug according to the COURSE_MODE_SORT_ORDER constant.

        Arguments:
            modes (list): A list of course mode dictionaries.
        Returns:
            list: A list with the course modes dictionaries sorted by slug.

        """
        def slug_weight(mode):
            """
            Assign a weight to the course mode dictionary based on the position of its slug in the sorting list.
            """
            sorting_slugs = COURSE_MODE_SORT_ORDER
            sorting_slugs_size = len(sorting_slugs)
            if mode['slug'] in sorting_slugs:
                return sorting_slugs_size - sorting_slugs.index(mode['slug'])
            return 0
        # Sort slug weights in descending order
        return sorted(modes, key=slug_weight, reverse=True)

    @JwtLmsApiClient.refresh_token
    def get_course_modes(self, course_id):
        """
        Query the Enrollment API for the specific course modes that are available for the given course_id.

        Arguments:
            course_id (str): The string value of the course's unique identifier

        Returns:
            list: A list of course mode dictionaries.

        """
        details = self.get_course_details(course_id)
        modes = details.get('course_modes', [])
        return self._sort_course_modes([mode for mode in modes if mode['slug'] not in EXCLUDED_COURSE_MODES])

    @JwtLmsApiClient.refresh_token
    def has_course_mode(self, course_run_id, mode):
        """
        Query the Enrollment API to see whether a course run has a given course mode available.

        Arguments:
            course_run_id (str): The string value of the course run's unique identifier

        Returns:
            bool: Whether the course run has the given mode avaialble for enrollment.

        """
        course_modes = self.get_course_modes(course_run_id)
        return any(course_mode for course_mode in course_modes if course_mode['slug'] == mode)

    @JwtLmsApiClient.refresh_token
    def enroll_user_in_course(self, username, course_id, mode, cohort=None):
        """
        Call the enrollment API to enroll the user in the course specified by course_id.

        Args:
            username (str): The username by which the user goes on the OpenEdX platform
            course_id (str): The string value of the course's unique identifier
            mode (str): The enrollment mode which should be used for the enrollment
            cohort (str): Add the user to this named cohort

        Returns:
            dict: A dictionary containing details of the enrollment, including course details, mode, username, etc.

        """
        return self.client.enrollment.post(
            {
                'user': username,
                'course_details': {'course_id': course_id},
                'mode': mode,
                'cohort': cohort,
            }
        )

    @JwtLmsApiClient.refresh_token
    def unenroll_user_from_course(self, username, course_id):
        """
        Call the enrollment API to unenroll the user in the course specified by course_id.
        Args:
            username (str): The username by which the user goes on the OpenEdx platform
            course_id (str): The string value of the course's unique identifier
        Returns:
            bool: Whether the unenrollment succeeded
        """
        enrollment = self.get_course_enrollment(username, course_id)
        if enrollment and enrollment['is_active']:
            response = self.client.enrollment.post({
                'user': username,
                'course_details': {'course_id': course_id},
                'is_active': False,
                'mode': enrollment['mode']
            })
            return not response['is_active']

        return False

    @JwtLmsApiClient.refresh_token
    def get_course_enrollment(self, username, course_id):
        """
        Query the enrollment API to get information about a single course enrollment.

        Args:
            username (str): The username by which the user goes on the OpenEdX platform
            course_id (str): The string value of the course's unique identifier

        Returns:
            dict: A dictionary containing details of the enrollment, including course details, mode, username, etc.

        """
        endpoint = getattr(
            self.client.enrollment,
            '{username},{course_id}'.format(username=username, course_id=course_id)
        )
        try:
            result = endpoint.get()
        except HttpNotFoundError:
            # This enrollment data endpoint returns a 404 if either the username or course_id specified isn't valid
            LOGGER.error(
                'Course enrollment details not found for invalid username or course; username=[%s], course=[%s]',
                username,
                course_id
            )
            return None
        # This enrollment data endpoint returns an empty string if the username and course_id is valid, but there's
        # no matching enrollment found
        if not result:
            LOGGER.info('Failed to find course enrollment details for user [%s] and course [%s]', username, course_id)
            return None

        return result

    @JwtLmsApiClient.refresh_token
    def is_enrolled(self, username, course_run_id):
        """
        Query the enrollment API and determine if a learner is enrolled in a course run.

        Args:
            username (str): The username by which the user goes on the OpenEdX platform
            course_run_id (str): The string value of the course's unique identifier

        Returns:
            bool: Indicating whether the user is enrolled in the course run. Returns False under any errors.

        """
        enrollment = self.get_course_enrollment(username, course_run_id)
        return enrollment is not None and enrollment.get('is_active', False)

    @JwtLmsApiClient.refresh_token
    def get_enrolled_courses(self, username):
        """
        Query the enrollment API to get a list of the courses a user is enrolled in.

        Args:
            username (str): The username by which the user goes on the OpenEdX platform

        Returns:
            list: A list of course objects, along with relevant user-specific enrollment details.

        """
        return self.client.enrollment.get(user=username)


class CourseApiClient(LmsApiClient):
    """
    Object builds an API client to make calls to the Course API.
    """

    API_BASE_URL = settings.LMS_INTERNAL_ROOT_URL + '/api/courses/v1/'
    APPEND_SLASH = True

    def get_course_details(self, course_id):
        """
        Retrieve all available details about a course.

        Args:
            course_id (str): The course ID identifying the course for which to retrieve details.

        Returns:
            dict: Contains keys identifying those course details available from the courses API (e.g., name).
        """
        try:
            return self.client.courses(course_id).get()
        except (SlumberBaseException, ConnectionError, Timeout) as exc:
            LOGGER.exception('Details not found for course [%s] due to: [%s]', course_id, str(exc))
            return None


class CourseApiClientJwt(JwtLmsApiClient):
    """
    Object builds an API client to make calls to the Course API.
<<<<<<< HEAD
    """
=======

    The Edx_Api_Key has been deprecated which is why we are shifting to this new client that is based on
    JwtLmsApiClient. In the future, if anyone wants to use CourseApiClient client, make sure to use this one and
    not the original one.
    """

>>>>>>> 9b0eafa5
    API_BASE_URL = urljoin(settings.LMS_INTERNAL_ROOT_URL, '/api/courses/v1/')
    APPEND_SLASH = True

    @JwtLmsApiClient.refresh_token
    def get_course_details(self, course_id):
        """
        Retrieve all available details about a course.

        Args:
            course_id (str): The course ID identifying the course for which to retrieve details.

        Returns:
            dict: Contains keys identifying those course details available from the courses API (e.g., name).
        """
        try:
            return self.client.courses(course_id).get()
        except (SlumberBaseException, ConnectionError, Timeout) as exc:
            LOGGER.exception('Details not found for course [%s] due to: [%s]', course_id, str(exc))
            return None


class ThirdPartyAuthApiClient(LmsApiClient):
    """
    Object builds an API client to make calls to the Third Party Auth API.
    """

    API_BASE_URL = settings.LMS_INTERNAL_ROOT_URL + '/api/third_party_auth/v0/'

    def get_remote_id(self, identity_provider, username):
        """
        Retrieve the remote identifier for the given username.

        Args:
        * ``identity_provider`` (str): identifier slug for the third-party authentication service used during SSO.
        * ``username`` (str): The username ID identifying the user for which to retrieve the remote name.

        Returns:
            string or None: the remote name of the given user.  None if not found.
        """
        return self._get_results(identity_provider, 'username', username, 'remote_id')

    def get_username_from_remote_id(self, identity_provider, remote_id):
        """
        Retrieve the remote identifier for the given username.

        Args:
        * ``identity_provider`` (str): identifier slug for the third-party authentication service used during SSO.
        * ``remote_id`` (str): The remote id identifying the user for which to retrieve the usernamename.

        Returns:
            string or None: the username of the given user.  None if not found.
        """
        return self._get_results(identity_provider, 'remote_id', remote_id, 'username')

    def _get_results(self, identity_provider, param_name, param_value, result_field_name):
        """
        Calls the third party auth api endpoint to get the mapping between usernames and remote ids.
        """
        try:
            kwargs = {param_name: param_value}
            returned = self.client.providers(identity_provider).users.get(**kwargs)
            results = returned.get('results', [])
        except HttpNotFoundError:
            LOGGER.error(
                'username not found for third party provider={provider}, {querystring_param}={id}'.format(
                    provider=identity_provider,
                    querystring_param=param_name,
                    id=param_value
                )
            )
            results = []

        for row in results:
            if row.get(param_name) == param_value:
                return row.get(result_field_name)
        return None


class ThirdPartyAuthApiClientJwt(JwtLmsApiClient):
    """
    Object builds an API client to make calls to the Third Party Auth API.
    """
    API_BASE_URL = urljoin(settings.LMS_INTERNAL_ROOT_URL, '/api/third_party_auth/v0/')

    @JwtLmsApiClient.refresh_token
    def get_remote_id(self, identity_provider, username):
        """
        Retrieve the remote identifier for the given username.

        Args:
        * ``identity_provider`` (str): identifier slug for the third-party authentication service used during SSO.
        * ``username`` (str): The username ID identifying the user for which to retrieve the remote name.

        Returns:
            string or None: the remote name of the given user.  None if not found.
        """
        return self._get_results(identity_provider, 'username', username, 'remote_id')

    @JwtLmsApiClient.refresh_token
    def get_username_from_remote_id(self, identity_provider, remote_id):
        """
        Retrieve the remote identifier for the given username.

        Args:
        * ``identity_provider`` (str): identifier slug for the third-party authentication service used during SSO.
        * ``remote_id`` (str): The remote id identifying the user for which to retrieve the usernamename.

        Returns:
            string or None: the username of the given user.  None if not found.
        """
        return self._get_results(identity_provider, 'remote_id', remote_id, 'username')

    def _get_results(self, identity_provider, param_name, param_value, result_field_name):
        """
        Calls the third party auth api endpoint to get the mapping between usernames and remote ids.
        """
        try:
            kwargs = {param_name: param_value}
            returned = self.client.providers(identity_provider).users.get(**kwargs)
            results = returned.get('results', [])
        except HttpNotFoundError:
            LOGGER.error(
                'username not found for third party provider={provider}, {querystring_param}={id}'.format(
                    provider=identity_provider,
                    querystring_param=param_name,
                    id=param_value
                )
            )
            results = []

        for row in results:
            if row.get(param_name) == param_value:
                return row.get(result_field_name)
        return None


class GradesApiClient(JwtLmsApiClient):
    """
    Object builds an API client to make calls to the LMS Grades API.

    Note that this API client requires a JWT token, and so it keeps its token alive.
    """

    API_BASE_URL = settings.LMS_INTERNAL_ROOT_URL + '/api/grades/v1/'
    APPEND_SLASH = True

    @JwtLmsApiClient.refresh_token
    def get_course_grade(self, course_id, username):
        """
        Retrieve the grade for the given username for the given course_id.

        Args:
        * ``course_id`` (str): The string value of the course's unique identifier
        * ``username`` (str): The username ID identifying the user for which to retrieve the grade.

        Raises:

        HttpNotFoundError if no grade found for the given user+course.

        Returns:

        a dict containing:

        * ``username``: A string representation of a user's username passed in the request.
        * ``course_key``: A string representation of a Course ID.
        * ``passed``: Boolean representing whether the course has been passed according the course's grading policy.
        * ``percent``: A float representing the overall grade for the course
        * ``letter_grade``: A letter grade as defined in grading_policy (e.g. 'A' 'B' 'C' for 6.002x) or None

        """
        results = self.client.courses(course_id).get(username=username)
        for row in results:
            if row.get('username') == username:
                return row

        raise HttpNotFoundError('No grade record found for course={}, username={}'.format(course_id, username))


class CertificatesApiClient(JwtLmsApiClient):
    """
    Object builds an API client to make calls to the LMS Certificates API.

    Note that this API client requires a JWT token, and so it keeps its token alive.
    """

    API_BASE_URL = settings.LMS_INTERNAL_ROOT_URL + '/api/certificates/v0/'
    APPEND_SLASH = True

    @JwtLmsApiClient.refresh_token
    def get_course_certificate(self, course_id, username):
        """
        Retrieve the certificate for the given username for the given course_id.

        Args:
        * ``course_id`` (str): The string value of the course's unique identifier
        * ``username`` (str): The username ID identifying the user for which to retrieve the certificate

        Raises:

        HttpNotFoundError if no certificate found for the given user+course.

        Returns:

        a dict containing:

        * ``username``: A string representation of an user's username passed in the request.
        * ``course_id``: A string representation of a Course ID.
        * ``certificate_type``: A string representation of the certificate type.
        * ``created_date`: Datetime the certificate was created (tz-aware).
        * ``status``: A string representation of the certificate status.
        * ``is_passing``: True if the certificate has a passing status, False if not.
        * ``download_url``: A string representation of the certificate url.
        * ``grade``: A string representation of a float for the user's course grade.

        """
        return self.client.certificates(username).courses(course_id).get()


def parse_lms_api_datetime(datetime_string, datetime_format=LMS_API_DATETIME_FORMAT):
    """
    Parse a received datetime into a timezone-aware, Python datetime object.

    Arguments:
        datetime_string: A string to be parsed.
        datetime_format: A datetime format string to be used for parsing

    """
    if isinstance(datetime_string, datetime.datetime):
        date_time = datetime_string
    else:
        try:
            date_time = datetime.datetime.strptime(datetime_string, datetime_format)
        except ValueError:
            date_time = datetime.datetime.strptime(datetime_string, LMS_API_DATETIME_FORMAT_WITHOUT_TIMEZONE)

    # If the datetime format didn't include a timezone, then set to UTC.
    # Note that if we're using the default LMS_API_DATETIME_FORMAT, it ends in 'Z',
    # which denotes UTC for ISO-8661.
    if date_time.tzinfo is None:
        date_time = date_time.replace(tzinfo=timezone.utc)
    return date_time<|MERGE_RESOLUTION|>--- conflicted
+++ resolved
@@ -537,16 +537,12 @@
 class CourseApiClientJwt(JwtLmsApiClient):
     """
     Object builds an API client to make calls to the Course API.
-<<<<<<< HEAD
-    """
-=======
 
     The Edx_Api_Key has been deprecated which is why we are shifting to this new client that is based on
     JwtLmsApiClient. In the future, if anyone wants to use CourseApiClient client, make sure to use this one and
     not the original one.
     """
 
->>>>>>> 9b0eafa5
     API_BASE_URL = urljoin(settings.LMS_INTERNAL_ROOT_URL, '/api/courses/v1/')
     APPEND_SLASH = True
 
