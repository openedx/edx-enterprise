"""
Django signal handlers.
"""

from logging import getLogger

from django.conf import settings
from django.db import transaction
from django.db.models.signals import post_delete, post_save, pre_save
from django.dispatch import receiver

from enterprise import models, roles_api
from enterprise.api import activate_admin_permissions
from enterprise.api_client.enterprise_catalog import EnterpriseCatalogApiClient
from enterprise.decorators import disable_for_loaddata
from enterprise.tasks import create_enterprise_enrollment
from enterprise.utils import (
    NotConnectedToOpenEdX,
    get_default_catalog_content_filter,
    localized_utcnow,
    unset_enterprise_learner_language,
    unset_language_of_all_enterprise_learners,
)
from integrated_channels.blackboard.models import BlackboardEnterpriseCustomerConfiguration
from integrated_channels.canvas.models import CanvasEnterpriseCustomerConfiguration
from integrated_channels.cornerstone.models import CornerstoneEnterpriseCustomerConfiguration
from integrated_channels.degreed2.models import Degreed2EnterpriseCustomerConfiguration
from integrated_channels.degreed.models import DegreedEnterpriseCustomerConfiguration
from integrated_channels.integrated_channel.tasks import mark_orphaned_content_metadata_audit
from integrated_channels.moodle.models import MoodleEnterpriseCustomerConfiguration
from integrated_channels.sap_success_factors.models import SAPSuccessFactorsEnterpriseCustomerConfiguration

try:
    from common.djangoapps.student.models import CourseEnrollment
    from openedx_events.learning.signals import COURSE_ENROLLMENT_CHANGED, COURSE_UNENROLLMENT_COMPLETED

except ImportError:
    CourseEnrollment = None
    COURSE_ENROLLMENT_CHANGED = None
    COURSE_UNENROLLMENT_COMPLETED = None

logger = getLogger(__name__)
_UNSAVED_FILEFIELD = 'unsaved_filefield'
INTEGRATED_CHANNELS = [
    BlackboardEnterpriseCustomerConfiguration,
    CanvasEnterpriseCustomerConfiguration,
    CornerstoneEnterpriseCustomerConfiguration,
    DegreedEnterpriseCustomerConfiguration,
    Degreed2EnterpriseCustomerConfiguration,
    MoodleEnterpriseCustomerConfiguration,
    SAPSuccessFactorsEnterpriseCustomerConfiguration,
]

# Default number of seconds to use as task countdown
# if not otherwise specified via Django settings.
DEFAULT_COUNTDOWN = 3


@disable_for_loaddata
def handle_user_post_save(sender, **kwargs):  # pylint: disable=unused-argument
    """
    Handle User model changes. Context: This signal runs any time a user logs in, including b2c users.

    Steps:

    1. Check for existing PendingEnterpriseCustomerUser(s) for user's email. If one
       or more exists, create an EnterpriseCustomerUser record for each which will
       ensure the user has the "enterprise_learner" role.

    2. When we get a new EnterpriseCustomerUser record (or an existing record if
       one existed), check if the PendingEnterpriseCustomerUser has any pending
       course enrollments. If so, enroll the user in these courses.

    3. Delete the PendingEnterpriseCustomerUser record as its no longer needed.

    4. Using the newly created EnterpriseCustomerUser (or an existing record if one
       existed), check if there is a PendingEnterpriseCustomerAdminUser. If so,
       ensure the user has the "enterprise_admin" role.
    """
    created = kwargs.get("created", False)
    user_instance = kwargs.get("instance", None)

    if user_instance is None:
        return  # should never happen, but better safe than 500 error

    pending_ecus = models.PendingEnterpriseCustomerUser.objects.filter(user_email=user_instance.email)

    # link PendingEnterpriseCustomerUser to the EnterpriseCustomer and fulfill pending enrollments
    for pending_ecu in pending_ecus:
        enterprise_customer_user = pending_ecu.link_pending_enterprise_user(
            user=user_instance,
            is_user_created=created,
        )
        pending_ecu.fulfill_pending_course_enrollments(enterprise_customer_user)
        pending_ecu.fulfill_pending_group_memberships(enterprise_customer_user)
        pending_ecu.delete()

    enterprise_customer_users = models.EnterpriseCustomerUser.objects.filter(user_id=user_instance.id)
    for enterprise_customer_user in enterprise_customer_users:
        # activate admin permissions for an existing EnterpriseCustomerUser(s), if applicable
        activate_admin_permissions(enterprise_customer_user)


@receiver(pre_save, sender=models.EnterpriseCustomer)
def update_lang_pref_of_all_learners(sender, instance, **kwargs):  # pylint: disable=unused-argument
    """
    Update the language preference of all the learners belonging to the enterprise customer.
    Set the language preference to the value enterprise customer has used as the `default_language`.
    """
    # Unset the language preference when a new learner is linked with the enterprise customer.
    # The middleware in the enterprise will handle the cases for setting a proper language for the learner.
    if instance.default_language:
        prev_state = models.EnterpriseCustomer.objects.filter(uuid=instance.uuid).first()
        if prev_state is None or prev_state.default_language != instance.default_language:
            # Unset the language preference of all the learners linked with the enterprise customer.
            # The middleware in the enterprise will handle the cases for setting a proper language for the learner.
            unset_language_of_all_enterprise_learners(instance)


@receiver(pre_save, sender=models.EnterpriseCustomerBrandingConfiguration)
def skip_saving_logo_file(sender, instance, **kwargs):     # pylint: disable=unused-argument
    """
    To avoid saving the logo image at an incorrect path, skip saving it.
    """
    if not instance.id and not hasattr(instance, _UNSAVED_FILEFIELD):
        setattr(instance, _UNSAVED_FILEFIELD, instance.logo)
        instance.logo = None


@receiver(post_save, sender=models.EnterpriseCustomerBrandingConfiguration)
def save_logo_file(sender, instance, **kwargs):            # pylint: disable=unused-argument
    """
    Now that the object is instantiated and instance.id exists, save the image at correct path and re-save the model.
    """
    if kwargs['created'] and hasattr(instance, _UNSAVED_FILEFIELD):
        instance.logo = getattr(instance, _UNSAVED_FILEFIELD)
        delattr(instance, _UNSAVED_FILEFIELD)
        instance.save()


@receiver(post_save, sender=models.EnterpriseCustomerCatalog, dispatch_uid='default_content_filter')
def default_content_filter(sender, instance, **kwargs):     # pylint: disable=unused-argument
    """
    Set default value for `EnterpriseCustomerCatalog.content_filter` if not already set.
    """
    if kwargs['created'] and not instance.content_filter:
        instance.content_filter = get_default_catalog_content_filter()
        instance.save()


@receiver(post_delete, sender=models.EnterpriseCustomerUser)
def delete_enterprise_admin_role_assignment(sender, instance, **kwargs):     # pylint: disable=unused-argument
    """
    Delete the associated enterprise admin role assignment record when deleting an EnterpriseCustomerUser record.
    """
    if instance.user:
        roles_api.delete_admin_role_assignment(
            user=instance.user,
            enterprise_customer=instance.enterprise_customer,
        )


@receiver(post_save, sender=models.EnterpriseCustomerUser)
def assign_or_delete_enterprise_learner_role(sender, instance, **kwargs):     # pylint: disable=unused-argument
    """
    Assign or delete enterprise_learner role for EnterpriseCustomerUser when created or updated.

    The enterprise_learner role is assigned when a new EnterpriseCustomerUser record is
    initially created and removed when a EnterpriseCustomerUser record is updated and
    unlinked (i.e., soft delete - see ENT-2538).
    """
    if not instance.user:
        return

    if kwargs['created']:
        roles_api.assign_learner_role(
            instance.user,
            enterprise_customer=instance.enterprise_customer,
        )
    elif not kwargs['created']:
        # EnterpriseCustomerUser record was updated
        if instance.linked:
            roles_api.assign_learner_role(
                instance.user,
                enterprise_customer=instance.enterprise_customer,
            )
        else:
            roles_api.delete_learner_role_assignment(
                user=instance.user,
                enterprise_customer=instance.enterprise_customer,
            )


@receiver(post_delete, sender=models.EnterpriseCustomerUser)
def delete_enterprise_learner_role_assignment(sender, instance, **kwargs):     # pylint: disable=unused-argument
    """
    Delete the associated enterprise learner role assignment record when deleting an EnterpriseCustomerUser record.
    """
    if not instance.user:
        return

    roles_api.delete_learner_role_assignment(
        user=instance.user,
        enterprise_customer=instance.enterprise_customer,
    )


@receiver(post_save, sender=models.EnterpriseCustomerUser)
def update_learner_language_preference(sender, instance, created, **kwargs):     # pylint: disable=unused-argument
    """
    Update the language preference of the learner.
    Set the language preference to the value enterprise customer has used as the `default_language`.
    """
    # Unset the language preference when a new learner is linked with the enterprise customer.
    # The middleware in the enterprise will handle the cases for setting a proper language for the learner.
    if created and instance.enterprise_customer.default_language:
        unset_enterprise_learner_language(instance)


@receiver(post_save, sender=models.PendingEnterpriseCustomerAdminUser)
def create_pending_enterprise_admin_user(sender, instance, **kwargs):  # pylint: disable=unused-argument
    """
    Creates a PendingEnterpriseCustomerUser when a PendingEnterpriseCustomerAdminUser is created.
    """
    models.PendingEnterpriseCustomerUser.objects.get_or_create(
        enterprise_customer=instance.enterprise_customer,
        user_email=instance.user_email,
    )


@receiver(post_delete, sender=models.PendingEnterpriseCustomerAdminUser)
def delete_pending_enterprise_admin_user(sender, instance, **kwargs):  # pylint: disable=unused-argument
    """
    Deletes a PendingEnterpriseCustomerUser when its associated PendingEnterpriseCustomerAdminUser is removed.
    """
    models.PendingEnterpriseCustomerUser.objects.filter(
        enterprise_customer=instance.enterprise_customer,
        user_email=instance.user_email,
    ).delete()


@receiver(post_save, sender=models.EnterpriseCatalogQuery)
def update_enterprise_catalog_query(sender, instance, **kwargs):     # pylint: disable=unused-argument
    """
    Sync data changes from Enterprise Catalog Query to the Enterprise Customer Catalog.
    """
    updated_content_filter = instance.content_filter
    logger.info(
        'Running update_enterprise_catalog_query for Catalog Query {} with updated_content_filter {}'.format(
            instance.pk,
            updated_content_filter
        )
    )
    catalogs = instance.enterprise_customer_catalogs.all()

    for catalog in catalogs:
        logger.info(
            'update_enterprise_catalog_query is updating catalog {} with the updated_content_filter.'.format(
                catalog.uuid
            )
        )
        catalog.content_filter = updated_content_filter
        catalog.save()  # This save will trigger the update_enterprise_catalog_data() receiver below


@receiver(post_save, sender=models.EnterpriseCustomerCatalog)
def update_enterprise_catalog_data(sender, instance, **kwargs):     # pylint: disable=unused-argument
    """
    Send data changes to Enterprise Catalogs to the Enterprise Catalog Service.

    Additionally sends a request to update the catalog's metadata from discovery, and index any relevant content for
    Algolia.
    """
    catalog_uuid = instance.uuid
    catalog_query_uuid = str(instance.enterprise_catalog_query.uuid) if instance.enterprise_catalog_query else None
    query_title = getattr(instance.enterprise_catalog_query, 'title', None)
    include_exec_ed_2u_courses = getattr(instance.enterprise_catalog_query, 'include_exec_ed_2u_courses', False)
    try:
        catalog_client = EnterpriseCatalogApiClient()
        if kwargs['created']:
            response = catalog_client.get_enterprise_catalog(
                catalog_uuid=catalog_uuid,
                # Suppress 404 exception on create since we do not expect the catalog
                # to exist yet in enterprise-catalog
                should_raise_exception=False,
            )
        else:
            response = catalog_client.get_enterprise_catalog(catalog_uuid=catalog_uuid)
    except NotConnectedToOpenEdX as exc:
        logger.exception(
            'Unable to update Enterprise Catalog {}'.format(str(catalog_uuid)), exc_info=exc
        )
    else:
        if not response:
            # catalog with matching uuid does NOT exist in enterprise-catalog
            # service, so we should create a new catalog
            catalog_client.create_enterprise_catalog(
                str(catalog_uuid),
                str(instance.enterprise_customer.uuid),
                instance.enterprise_customer.name,
                instance.title,
                instance.content_filter,
                instance.enabled_course_modes,
                instance.publish_audit_enrollment_urls,
                catalog_query_uuid,
                query_title,
                include_exec_ed_2u_courses,
            )
        else:
            # catalog with matching uuid does exist in enterprise-catalog
            # service, so we should update the existing catalog
            update_fields = {
                'enterprise_customer': str(instance.enterprise_customer.uuid),
                'enterprise_customer_name': instance.enterprise_customer.name,
                'title': instance.title,
                'content_filter': instance.content_filter,
                'enabled_course_modes': instance.enabled_course_modes,
                'publish_audit_enrollment_urls': instance.publish_audit_enrollment_urls,
                'catalog_query_uuid': catalog_query_uuid,
                'query_title': query_title,
                'include_exec_ed_2u_courses': include_exec_ed_2u_courses,
            }
            catalog_client.update_enterprise_catalog(catalog_uuid, **update_fields)
        # Refresh catalog on all creates and updates
        catalog_client.refresh_catalogs([instance])


@receiver(post_delete, sender=models.EnterpriseCustomerCatalog)
def delete_enterprise_catalog_data(sender, instance, **kwargs):     # pylint: disable=unused-argument
    """
    Send deletions of Enterprise Catalogs to the Enterprise Catalog Service.
    """
    catalog_uuid = instance.uuid
    try:
        catalog_client = EnterpriseCatalogApiClient()
        catalog_client.delete_enterprise_catalog(catalog_uuid)
    except NotConnectedToOpenEdX as exc:
        logger.exception(
            'Unable to delete Enterprise Catalog {}'.format(str(catalog_uuid)),
            exc_info=exc
        )

    customer = instance.enterprise_customer
    for channel in INTEGRATED_CHANNELS:
        if channel.objects.filter(enterprise_customer=customer, active=True).exists():
            logger.info(
                f"Catalog {catalog_uuid} deletion is linked to an active integrated channels config, running the mark"
                f"orphan content audits task"
            )
            mark_orphaned_content_metadata_audit.delay()
            break


def course_enrollment_changed_receiver(sender, **kwargs):     # pylint: disable=unused-argument
    """
    Handle when a course enrollment is (de/re)activated.

    Importantly, if a student.CourseEnrollment is being reactivated, take this opportunity to atomically reactivate
    the corresponding EnterpriseCourseEnrollment.
    """
    enrollment = kwargs.get('enrollment')
    enterprise_enrollment = models.EnterpriseCourseEnrollment.objects.filter(
        course_id=enrollment.course.course_key,
        enterprise_customer_user__user_id=enrollment.user.id,
    ).first()
    if enterprise_enrollment and enrollment.is_active:
        logger.info(
            f"Marking EnterpriseCourseEnrollment as enrolled (unenrolled_at=NULL) for user {enrollment.user} and "
            f"course {enrollment.course.course_key}"
        )
        enterprise_enrollment.unenrolled = False
        enterprise_enrollment.unenrolled_at = None
        enterprise_enrollment.saved_for_later = False
        enterprise_enrollment.save()
    # Note: If the CourseEnrollment is being flipped to is_active=False, then this handler is a no-op.
    # In that case, the `enterprise_unenrollment_receiver` signal handler below will run.


def enterprise_unenrollment_receiver(sender, **kwargs):     # pylint: disable=unused-argument
    """
    Mark the EnterpriseCourseEnrollment object as unenrolled when a user unenrolls from a course.
    """
    enrollment = kwargs.get('enrollment')
    enterprise_enrollment = models.EnterpriseCourseEnrollment.objects.filter(
        course_id=enrollment.course.course_key,
        enterprise_customer_user__user_id=enrollment.user.id,
    ).first()
    if enterprise_enrollment:
        logger.info(
            f"Marking EnterpriseCourseEnrollment as unenrolled for user {enrollment.user} and "
            f"course {enrollment.course.course_key}"
        )
        enterprise_enrollment.unenrolled = True
        enterprise_enrollment.unenrolled_at = localized_utcnow()
        enterprise_enrollment.save()


def create_enterprise_enrollment_receiver(sender, instance, **kwargs):     # pylint: disable=unused-argument
    """
    Watches for post_save signal for creates on the CourseEnrollment table.

    Spin off an async task to generate an EnterpriseCourseEnrollment if appropriate.
    """
    if kwargs.get('created') and instance.user:
        user_id = instance.user.id
        # NOTE: there should be _at most_ 1 EnterpriseCustomerUser record  with `active=True`
        active_ecus_for_user = models.EnterpriseCustomerUser.objects.filter(user_id=user_id, active=True)
        ecu = active_ecus_for_user.first()
        if not ecu:
            # nothing to do here
            return
        if len(active_ecus_for_user) > 1:
            logger.warning(
                'User %s has more than 1 active EnterpriseCustomerUser object. Continuing with course enrollment'
                'for course %s but the enrollment may end up associated with an incorrect EnterpriseCustomerUser',
                user_id,
                instance.course_id,
            )

        # Number of seconds to tell celery to wait before the `create_enterprise_enrollment`
        # task should begin execution.
        countdown = getattr(settings, 'CREATE_ENTERPRISE_ENROLLMENT_TASK_COUNTDOWN', DEFAULT_COUNTDOWN)

        def submit_task():
            """
            In-line helper to run the create_enterprise_enrollment task on commit.
            """
            logger.info((
                "User %s is an EnterpriseCustomerUser. Spinning off task to check if course is within User's "
                "Enterprise's EnterpriseCustomerCatalog."
            ), user_id)
            task_args = (str(instance.course_id), ecu.id)
            # Submit the task with a countdown to help avoid possible race-conditions/deadlocks
            # due to external processes that read or write the same
            # records the task tries to read or write.
            create_enterprise_enrollment.apply_async(task_args, countdown=countdown)

        # This receiver might be executed within a transaction that creates an ECE record.
        # Ensure that the task is only submitted after a commit tasks place, because
        # the task first checks if that ECE record exists and exits early, which we want it
        # to do before later attempting to *create* the same record (which could lead to a race-condition error).
        transaction.on_commit(submit_task)


@receiver(pre_save, sender=models.EnterpriseCustomerSsoConfiguration)
def generate_default_orchestration_record_display_name(sender, instance, **kwargs):  # pylint: disable=unused-argument
    """
    Ensure that the display_name field is populated with a default value if it is not provided while creating.
    """
    if not models.EnterpriseCustomerSsoConfiguration.objects.filter(pk=instance.pk).exists():
        if instance.display_name is None:
            num_records_for_customer = models.EnterpriseCustomerSsoConfiguration.objects.filter(
                enterprise_customer=instance.enterprise_customer,
            ).count()
            instance.display_name = f'SSO-config-{instance.identity_provider}-{num_records_for_customer + 1}'


# Don't connect this receiver if we dont have access to CourseEnrollment model
if CourseEnrollment is not None:
    post_save.connect(create_enterprise_enrollment_receiver, sender=CourseEnrollment)

if COURSE_UNENROLLMENT_COMPLETED is not None:
    COURSE_UNENROLLMENT_COMPLETED.connect(enterprise_unenrollment_receiver)

if COURSE_ENROLLMENT_CHANGED is not None:
<<<<<<< HEAD
    COURSE_ENROLLMENT_CHANGED.connect(course_enrollment_changed_receiver)
=======
    COURSE_ENROLLMENT_CHANGED.connect(course_enrollment_changed_receiver)


@receiver(pre_save, sender=SAPSuccessFactorsEnterpriseCustomerConfiguration)
def update_decrypted_credentials(sender, instance, **kwargs):     # pylint: disable=unused-argument
    """
    Ensure that the decrypted credentials have same values as unencrypted credentials.
    """
    if instance.key != instance.decrypted_key:
        instance.decrypted_key = instance.key
>>>>>>> 336dee5e
<|MERGE_RESOLUTION|>--- conflicted
+++ resolved
@@ -463,9 +463,6 @@
     COURSE_UNENROLLMENT_COMPLETED.connect(enterprise_unenrollment_receiver)
 
 if COURSE_ENROLLMENT_CHANGED is not None:
-<<<<<<< HEAD
-    COURSE_ENROLLMENT_CHANGED.connect(course_enrollment_changed_receiver)
-=======
     COURSE_ENROLLMENT_CHANGED.connect(course_enrollment_changed_receiver)
 
 
@@ -475,5 +472,4 @@
     Ensure that the decrypted credentials have same values as unencrypted credentials.
     """
     if instance.key != instance.decrypted_key:
-        instance.decrypted_key = instance.key
->>>>>>> 336dee5e
+        instance.decrypted_key = instance.key