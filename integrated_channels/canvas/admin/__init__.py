"""
Admin integration for configuring Canvas app to communicate with Canvas systems.
"""

from django.contrib import admin, messages
from django.http import HttpResponseRedirect
from django_object_actions import DjangoObjectActions
from django.utils.html import format_html

from integrated_channels.canvas.models import CanvasEnterpriseCustomerConfiguration, CanvasLearnerDataTransmissionAudit
from integrated_channels.integrated_channel.admin import BaseLearnerDataTransmissionAuditAdmin


@admin.register(CanvasEnterpriseCustomerConfiguration)
class CanvasEnterpriseCustomerConfigurationAdmin(DjangoObjectActions, admin.ModelAdmin):
    """
    Django admin model for CanvasEnterpriseCustomerConfiguration.
    """
    list_display = (
        "enterprise_customer_name",
        "client_id",
        "client_secret",
        "canvas_account_id",
        "canvas_base_url",
    )

    readonly_fields = (
        "enterprise_customer_name",
        "refresh_token",
        "customer_oauth_authorization_url",
        "uuid",
        "transmission_chunk_size",
    )

    raw_id_fields = (
        "enterprise_customer",
    )

    search_fields = ("enterprise_customer_name",)

    change_actions = ('retransmit_courses_metadata',)

    class Meta:
        model = CanvasEnterpriseCustomerConfiguration

    def enterprise_customer_name(self, obj):
        """
        Returns: the name for the attached EnterpriseCustomer.

        Args:
            obj: The instance of CanvasEnterpriseCustomerConfiguration
                being rendered with this admin form.
        """
        return obj.enterprise_customer.name

    def customer_oauth_authorization_url(self, obj):
        """
        Returns: an html formatted oauth authorization link when the canvas_base_url and client_id are available.

        Args:
            obj: The instance of CanvasEnterpriseCustomerConfiguration
                being rendered with this admin form.
        """
        if obj.oauth_authorization_url:
            return format_html((f'<a href="{obj.oauth_authorization_url}">Authorize Link</a>'))
        else:
            return None

    def retransmit_courses_metadata(self, request, obj):
<<<<<<< HEAD
        """
        Updates the modified time of the customer record to re-sync courses metadata
        and redirects to configuration view with success or error message.
        """
        try: 
            obj.enterprise_customer.save()
            messages.success(
                request,
                'The canvas enterprise customer courses metadata '
                '“<CanvasEnterpriseCustomerConfiguration for Enterprise {enterprise_name}>” '
                'was retransmitted successfully.'.format(enterprise_name=obj.enterprise_customer.name))
        except:
            messages.error(
                request,
                'The canvas enterprise customer courses metadata '
                '“<CanvasEnterpriseCustomerConfiguration for Enterprise {enterprise_name}>” '
                'was not retransmitted successfully.'.format(enterprise_name=obj.enterprise_customer.name))
=======
        obj.enterprise_customer.save()
        messages.add_message(
            request,
            messages.INFO,
            'The canvas enterprise customer courses metadata '
            '“<CanvasEnterpriseCustomerConfiguration for Enterprise {enterprise_name}>” '
            'was retransmitted successfully.'.format(enterprise_name=obj.enterprise_customer.name))
>>>>>>> 351b3f3b
        return HttpResponseRedirect('/admin/canvas/canvasenterprisecustomerconfiguration')
    retransmit_courses_metadata.label = 'Retransmit Courses Metadata'
    retransmit_courses_metadata.short_description = 'Retransmit courses metadata for this Enterprise Customer'


@admin.register(CanvasLearnerDataTransmissionAudit)
class CanvasLearnerDataTransmissionAuditAdmin(BaseLearnerDataTransmissionAuditAdmin):
    """
    Django admin model for CanvasLearnerDataTransmissionAudit.
    """
    list_display = (
        "enterprise_course_enrollment_id",
        "course_id",
        "status",
        "modified",
    )

    readonly_fields = (
        "canvas_user_email",
        "progress_status",
        "content_title",
        "enterprise_customer_name",
        "friendly_status_message",
    )

    list_per_page = 1000

    class Meta:
        model = CanvasLearnerDataTransmissionAudit<|MERGE_RESOLUTION|>--- conflicted
+++ resolved
@@ -38,7 +38,7 @@
 
     search_fields = ("enterprise_customer_name",)
 
-    change_actions = ('retransmit_courses_metadata',)
+    change_actions = ('update_modified_time',)
 
     class Meta:
         model = CanvasEnterpriseCustomerConfiguration
@@ -66,37 +66,27 @@
         else:
             return None
 
-    def retransmit_courses_metadata(self, request, obj):
-<<<<<<< HEAD
+    def update_modified_time(self, request, obj):
         """
-        Updates the modified time of the customer record to re-sync courses metadata
+        Updates the modified time of the customer record to retransmit courses metadata
         and redirects to configuration view with success or error message.
         """
         try: 
             obj.enterprise_customer.save()
             messages.success(
                 request,
-                'The canvas enterprise customer courses metadata '
+                'The canvas enterprise customer modified time '
                 '“<CanvasEnterpriseCustomerConfiguration for Enterprise {enterprise_name}>” '
-                'was retransmitted successfully.'.format(enterprise_name=obj.enterprise_customer.name))
+                'was saved successfully.'.format(enterprise_name=obj.enterprise_customer.name))
         except:
             messages.error(
                 request,
-                'The canvas enterprise customer courses metadata '
+                'The canvas enterprise customer modified time '
                 '“<CanvasEnterpriseCustomerConfiguration for Enterprise {enterprise_name}>” '
-                'was not retransmitted successfully.'.format(enterprise_name=obj.enterprise_customer.name))
-=======
-        obj.enterprise_customer.save()
-        messages.add_message(
-            request,
-            messages.INFO,
-            'The canvas enterprise customer courses metadata '
-            '“<CanvasEnterpriseCustomerConfiguration for Enterprise {enterprise_name}>” '
-            'was retransmitted successfully.'.format(enterprise_name=obj.enterprise_customer.name))
->>>>>>> 351b3f3b
+                'was not saved successfully.'.format(enterprise_name=obj.enterprise_customer.name))
         return HttpResponseRedirect('/admin/canvas/canvasenterprisecustomerconfiguration')
-    retransmit_courses_metadata.label = 'Retransmit Courses Metadata'
-    retransmit_courses_metadata.short_description = 'Retransmit courses metadata for this Enterprise Customer'
+    update_modified_time.label = 'Update Customer Modified Time'
+    update_modified_time.short_description = 'Update modified time for this Enterprise Customer to retransmit courses metadata'
 
 
 @admin.register(CanvasLearnerDataTransmissionAudit)
