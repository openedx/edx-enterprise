# -*- coding: utf-8 -*-
"""
Client for connecting to Canvas.
"""
import json

import requests
from six.moves.urllib.parse import urljoin  # pylint: disable=import-error

from django.apps import apps

from enterprise.constants import ContentType
from integrated_channels.exceptions import CanvasClientError, ClientError
from integrated_channels.integrated_channel.client import IntegratedChannelApiClient


class CanvasAPIClient(IntegratedChannelApiClient):
    """
    Client for connecting to Canvas.

    Required Canvas auth credentials to instantiate a new client object.
        -  canvas_base_url : the base url of the user's Canvas instance.
        -  client_id : the ID associated with a Canvas developer key.
        -  client_secret : the secret key associated with a Canvas developer key.
        -  refresh_token : the refresh token token retrieved by the `oauth/complete`
        endpoint after the user authorizes the use of their Canvas account.

    Order of Operations:
        Before the client can connect with an Enterprise user's Canvas account, the user will need to
        follow these steps
            - Create a developer key with their Canvas account
            - Provide the ECS team with their developer key's client ID and secret.
            - ECS will return a url for the user to visit which will prompt authorization and redirect when
            the user hits the `confirm` button.
            - The redirect will hit the `oauth/complete` endpoint which will use the passed oauth code
            to request the Canvas oauth refresh token and save it to the Enterprise user's Canvas API config
            - The refresh token is used at client instantiation to request the user's access token, this access
            token is saved to the client's session and is used to make POST and DELETE requests to Canvas.
    """

    def __init__(self, enterprise_configuration):
        """
        Instantiate a new client.

        Args:
            enterprise_configuration (CanvasEnterpriseCustomerConfiguration): An enterprise customers's
            configuration model for connecting with Canvas
        """
        super(CanvasAPIClient, self).__init__(enterprise_configuration)
        self.config = apps.get_app_config('canvas')
        self.session = None
        self.expires_at = None
        self.course_create_url = CanvasAPIClient.course_create_endpoint(
            self.enterprise_configuration.canvas_base_url,
            self.enterprise_configuration.canvas_account_id
        )

    @staticmethod
    def course_create_endpoint(canvas_base_url, canvas_account_id):
        """
        Returns endpoint to POST to for course creation
        """
        return '{}/api/v1/accounts/{}/courses'.format(
            canvas_base_url,
            canvas_account_id,
        )

    @staticmethod
    def course_update_endpoint(canvas_base_url, course_id):
        """
        Returns endpoint to PUT to for course update
        """
        return '{}/api/v1/courses/{}'.format(
            canvas_base_url,
            course_id,
        )

    def create_content_metadata(self, serialized_data):
        self._create_session()

        # step 1: create the course
        status_code, response_text = self._post(self.course_create_url, serialized_data)
        created_course_id = json.loads(response_text)['id']

<<<<<<< HEAD
        # step 2: upload image_url if present
        try:
            # there is no way to do this in a single request during create
            # https://canvas.instructure.com/doc/api/all_resources.html#method.courses.update
            created_course_id = json.loads(response_text)['id']
            content_metadata = json.loads(serialized_data.decode('utf-8'))[ContentType.COURSE]
            if "image_url" in content_metadata:
                url = CanvasAPIClient.course_update_endpoint(
                    self.enterprise_configuration.canvas_base_url,
                    created_course_id,
                )
                self._put(url, json.dumps({
                    ContentType.COURSE: {'image_url': content_metadata['image_url']}
                }).encode('utf-8'))
        except Exception:  # pylint: disable=broad-except
            # we do not want course image update to cause failures
            pass
=======
        # step 2: upload image_url and any other details
        self._update_course_details(created_course_id, serialized_data)
>>>>>>> c8ebaacd

        return status_code, response_text

    def update_content_metadata(self, serialized_data):
        self._create_session()

        integration_id = self._get_integration_id_from_transmition_data(serialized_data)
        course_id = self._get_course_id_from_integration_id(integration_id)

        url = CanvasAPIClient.course_update_endpoint(
            self.enterprise_configuration.canvas_base_url,
            course_id,
        )

        return self._put(url, serialized_data)

    def delete_content_metadata(self, serialized_data):
        self._create_session()

        integration_id = self._get_integration_id_from_transmition_data(serialized_data)
        course_id = self._get_course_id_from_integration_id(integration_id)

        url = '{}/api/v1/courses/{}'.format(
            self.enterprise_configuration.canvas_base_url,
            course_id,
        )

        return self._delete(url)

    def create_course_completion(self, user_id, payload):  # pylint: disable=unused-argument
        learner_data = json.loads(payload)
        self._create_session()

        # Retrieve the Canvas user ID from the user's edx email (it is assumed that the learner's Edx
        # and Canvas emails will match).
        canvas_user_id = self._search_for_canvas_user_by_email(user_id)

        # With the Canvas user ID, retrieve all courses for the user.
        user_courses = self._get_canvas_user_courses_by_id(canvas_user_id)

        # Find the course who's integration ID matches the learner data course ID
        course_id = None
        for course in user_courses:
            integration_id = course['integration_id']
            if '+'.join(integration_id.split(":")[1].split("+")[:2]) == learner_data['courseID']:
                course_id = course['id']
                break

        if not course_id:
            raise CanvasClientError(
                "Course: {course_id} not found registered in Canvas for Edx learner: {user_id}"
                "/Canvas learner: {canvas_user_id}.".format(
                    course_id=learner_data['courseID'],
                    user_id=learner_data['userID'],
                    canvas_user_id=canvas_user_id
                ))

        # Depending on if the assignment already exists, either retrieve or create it.
        assignment_id = self._handle_canvas_assignment_retrieval(integration_id, course_id)

        # Post a grade for the assignment. This shouldn't create a submission for the user, but still update the grade.
        submission_url = '{base_url}/api/v1/courses/{course_id}/assignments/' \
                         '{assignment_id}/submissions/{user_id}'.format(
                             base_url=self.enterprise_configuration.canvas_base_url,
                             course_id=course_id,
                             assignment_id=assignment_id,
                             user_id=canvas_user_id
                         )

        # The percent grade from the grades api is represented as a decimal
        submission_data = {
            'submission': {
                'posted_grade': learner_data['grade'] * 100
            }
        }
        update_grade_response = self.session.put(submission_url, json=submission_data)
        update_grade_response.raise_for_status()
        return update_grade_response.status_code, update_grade_response.text

    def delete_course_completion(self, user_id, payload):  # pylint: disable=unused-argument
        # Todo: There isn't a great way for users to delete course completion data
        pass

    # Private Methods

    def _create_session(self):
        """
        Instantiate a new session object for use in connecting with Canvas. Each enterprise customer
        connecting to Canvas should have a single client session.
        """
        if self.session:
            self.session.close()
        # Create a new session with a valid token
        oauth_access_token = self._get_oauth_access_token(
            self.enterprise_configuration.client_id,
            self.enterprise_configuration.client_secret,
        )
        session = requests.Session()
        session.headers['Authorization'] = 'Bearer {}'.format(oauth_access_token)
        session.headers['content-type'] = 'application/json'
        self.session = session

    def _update_course_details(self, course_id, serialized_data):
        """
        Update a course for image_url (and possibly other settings in future)
        This is used only for settings that are not settable in the initial course creation
        """
        try:
            # there is no way to do this in a single request during create
            # https://canvas.instructure.com/doc/api/all_resources.html#method.courses.update
            content_metadata_item = json.loads(serialized_data.decode('utf-8'))['course']
            if "image_url" in content_metadata_item:
                url = CanvasAPIClient.course_update_endpoint(
                    self.enterprise_configuration.canvas_base_url,
                    course_id,
                )
                self._put(url, json.dumps({
                    'course': {'image_url': content_metadata_item['image_url']}
                }).encode('utf-8'))
        except Exception:  # pylint: disable=broad-except
            # we do not want course image update to cause failures
            pass

    def _post(self, url, data):
        """
        Make a POST request using the session object to a Canvas endpoint.

        Args:
            url (str): The url to send a POST request to.
            data (bytearray): The json encoded payload to POST.
        """
        post_response = self.session.post(url, data=data)
        post_response.raise_for_status()
        return post_response.status_code, post_response.text

    def _put(self, url, data):
        """
        Make a PUT request using the session object to the Canvas course update endpoint

        Args:
            url (str): The canvas url to send update requests to.
            data (bytearray): The json encoded payload to UPDATE. This also contains the integration
            ID used to match a course with a course ID.
        """
        put_response = self.session.put(url, data=data)
        put_response.raise_for_status()
        return put_response.status_code, put_response.text

    def _delete(self, url):
        """
        Make a DELETE request using the session object to the Canvas course delete endpoint.

        Args:
            url (str): The canvas url to send delete requests to.
        """
        delete_response = self.session.delete(url, data='{"event":"delete"}')
        delete_response.raise_for_status()

        return delete_response.status_code, delete_response.text

    def _get_integration_id_from_transmition_data(self, data):
        """
        Retrieve the integration ID string from the encoded transmission data and apply appropriate
        error handling.

        Args:
            data (bytearray): The json encoded payload intended for a Canvas endpoint.
        """
        if not data:
            raise CanvasClientError("No data to transmit.")
        try:
            integration_id = json.loads(
                data.decode("utf-8")
            )[ContentType.COURSE]['integration_id']
        except KeyError:
            raise CanvasClientError("Could not transmit data, no integration ID present.")
        except AttributeError:
            raise CanvasClientError("Unable to decode data.")

        return integration_id

    def _get_course_id_from_integration_id(self, integration_id):
        """
        To obtain course ID we have to request all courses associated with the integrated
        account and match the one with our integration ID.

        Args:
            integration_id (string): The ID retrieved from the transmission payload.
        """
        url = "{}/api/v1/accounts/{}/courses/".format(
            self.enterprise_configuration.canvas_base_url,
            self.enterprise_configuration.canvas_account_id
        )
        all_courses_response = self.session.get(url).json()
        course_id = None
        for course in all_courses_response:
            if course['integration_id'] == integration_id:
                course_id = course['id']
                break

        if not course_id:
            raise CanvasClientError("No Canvas courses found with associated integration ID: {}.".format(
                integration_id
            ))
        return course_id

    def _search_for_canvas_user_by_email(self, user_email):
        """
        Helper method to make an api call to Canvas using the user's email as a search term.

        Args:
            user_email (string) : The email associated with both the user's Edx account and Canvas account.
        """
        get_user_id_from_email_url = '{url_base}/api/v1/accounts/{account_id}/users?search_term={email_address}'.format(
            url_base=self.enterprise_configuration.canvas_base_url,
            account_id=self.enterprise_configuration.canvas_account_id,
            email_address=user_email
        )
        rsps = self.session.get(get_user_id_from_email_url)
        rsps.raise_for_status()
        get_users_by_email_response = rsps.json()

        try:
            canvas_user_id = get_users_by_email_response[0]['id']
        except (KeyError, IndexError):
            # Trying to figure out how we should handle errors here- should we catch
            # them in the in the transmitter? Should we return 400 but not raise?
            # If we have multiple course completions to post, a raised exception here without
            # anything else will prevent other transmissions to happen.
            raise CanvasClientError(
                "No Canvas user ID found associated with email: {}".format(user_email)
            )
        return canvas_user_id

    def _get_canvas_user_courses_by_id(self, user_id):
        """Helper method to retrieve all courses that a Canvas user is enrolled in."""
        get_users_courses_url = '{canvas_base_url}/api/v1/users/{canvas_user_id}/courses'.format(
            canvas_base_url=self.enterprise_configuration.canvas_base_url,
            canvas_user_id=user_id
        )
        rsps = self.session.get(get_users_courses_url)
        rsps.raise_for_status()
        return rsps.json()

    def _handle_canvas_assignment_retrieval(self, integration_id, course_id):
        """
        Helper method to handle course assignment creation or retrieval. Canvas requires an assignment
        in order for a user to get a grade, so first check the course for the "final grade"
        assignment. This assignment will have a matching integration id to the currently transmitting
        learner data. If this assignment is not yet created on Canvas, send a post request to do so.

        Args:
            integration_id (str) : the string integration id from the edx course.
            course_id (str) : the Canvas course ID relating to the course which the client is currently
            transmitting learner data to.
        """
        # First, check if the course assignment already exists
        canvas_assignments_url = '{canvas_base_url}/api/v1/courses/{course_id}/assignments'.format(
            canvas_base_url=self.enterprise_configuration.canvas_base_url,
            course_id=course_id
        )
        resp = self.session.get(canvas_assignments_url)
        resp.raise_for_status()
        assignments_resp = resp.json()
        assignment_id = None
        for assignment in assignments_resp:
            try:
                if assignment['integration_id'] == integration_id:
                    assignment_id = assignment['id']
                    break
            except (KeyError, ValueError):
                raise CanvasClientError(
                    "Something went wrong retrieving assignments from Canvas. Got response: {}".format(resp.text)
                )

        # Canvas requires a course assignment for a learner to be assigned a grade.
        # If no assignment has been made yet, create it.
        if not assignment_id:
            assignment_creation_data = {
                'assignment': {
                    'name': '(Edx integration) Final Grade',
                    'submission_types': 'none',
                    'integration_id': integration_id,
                    'published': True,
                    'points_possible': 100
                }
            }
            create_assignment_resp = self.session.post(canvas_assignments_url, json=assignment_creation_data)
            create_assignment_resp.raise_for_status()

            try:
                assignment_id = create_assignment_resp.json()['id']
            except (ValueError, KeyError):
                raise CanvasClientError(
                    "Something went wrong creating an assignment on Canvas. Got response: {}".format(
                        create_assignment_resp.text
                    )
                )
        return assignment_id

    def _get_oauth_access_token(self, client_id, client_secret):
        """Uses the client id, secret and refresh token to request the user's auth token from Canvas.

        Args:
            client_id (str): API client ID
            client_secret (str): API client secret

        Returns:
            access_token (str): the OAuth access token to access the Canvas API as the user
        Raises:
            HTTPError: If we received a failure response code from Canvas.
            RequestException: If an unexpected response format was received that we could not parse.
        """
        if not client_id:
            raise ClientError("Failed to generate oauth access token: Client ID required.")
        if not client_secret:
            raise ClientError("Failed to generate oauth access token: Client secret required.")
        if not self.enterprise_configuration.refresh_token:
            raise ClientError("Failed to generate oauth access token: Refresh token required.")

        if not self.enterprise_configuration.canvas_base_url or not self.config.oauth_token_auth_path:
            raise ClientError("Failed to generate oauth access token: Canvas oauth path missing from configuration.")
        auth_token_url = urljoin(
            self.enterprise_configuration.canvas_base_url,
            self.config.oauth_token_auth_path,
        )

        auth_token_params = {
            'grant_type': 'refresh_token',
            'client_id': client_id,
            'client_secret': client_secret,
            'state': str(self.enterprise_configuration.enterprise_customer.uuid),
            'refresh_token': self.enterprise_configuration.refresh_token,
        }

        auth_response = requests.post(auth_token_url, auth_token_params)
        auth_response.raise_for_status()
        try:
            data = auth_response.json()
            return data['access_token']
        except (KeyError, ValueError):
            raise requests.RequestException(response=auth_response)<|MERGE_RESOLUTION|>--- conflicted
+++ resolved
@@ -82,28 +82,8 @@
         status_code, response_text = self._post(self.course_create_url, serialized_data)
         created_course_id = json.loads(response_text)['id']
 
-<<<<<<< HEAD
-        # step 2: upload image_url if present
-        try:
-            # there is no way to do this in a single request during create
-            # https://canvas.instructure.com/doc/api/all_resources.html#method.courses.update
-            created_course_id = json.loads(response_text)['id']
-            content_metadata = json.loads(serialized_data.decode('utf-8'))[ContentType.COURSE]
-            if "image_url" in content_metadata:
-                url = CanvasAPIClient.course_update_endpoint(
-                    self.enterprise_configuration.canvas_base_url,
-                    created_course_id,
-                )
-                self._put(url, json.dumps({
-                    ContentType.COURSE: {'image_url': content_metadata['image_url']}
-                }).encode('utf-8'))
-        except Exception:  # pylint: disable=broad-except
-            # we do not want course image update to cause failures
-            pass
-=======
         # step 2: upload image_url and any other details
         self._update_course_details(created_course_id, serialized_data)
->>>>>>> c8ebaacd
 
         return status_code, response_text
 
