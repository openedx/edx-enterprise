--- conflicted
+++ resolved
@@ -45,11 +45,7 @@
     active = models.BooleanField(
         blank=False,
         null=False,
-<<<<<<< HEAD
-        help_text=_("Is this configuration active ?"),
-=======
         help_text=_("Is this configuration active?"),
->>>>>>> fad04a9c
     )
 
     class Meta:
