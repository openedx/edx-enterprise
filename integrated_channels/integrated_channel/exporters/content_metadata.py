"""
Assist integrated channels with retrieving content metadata.

Module contains resources for integrated channels to retrieve all the
metadata for content contained in the catalogs associated with a particular
enterprise customer.
"""

import sys
from logging import getLogger

from django.apps import apps
from django.db.models import Q

from enterprise.api_client.enterprise_catalog import EnterpriseCatalogApiClient
from enterprise.utils import get_content_metadata_item_id
from integrated_channels.integrated_channel.exporters import Exporter
from integrated_channels.utils import generate_formatted_log

LOGGER = getLogger(__name__)


class ContentMetadataExporter(Exporter):
    """
    Base class for content metadata exporters.
    """

    # DATA_TRANSFORM_MAPPING is used to map the content metadata field names expected by the integrated channel
    # to the edX content metadata schema. The values contained in the dict will be used as keys to access values
    # in each content metadata item dict which is being exported.
    #
    # Example:
    #     {
    #         'contentID': 'key',
    #         'courseTitle': 'title'
    #     }
    #
    #     Defines a transformation of the content metadata item to:
    #
    #     {
    #         'contentID': content_metadata_item['key'],
    #         'courseTitle': content_metadata_item['title']
    #     }
    #
    # Subclasses should override this class variable. By default, the edX content metadata schema is returned in
    # its entirety.
    #
    # In addition, subclasses can implement transform functions which receive a content metadata item for more
    # complicated field transformations. These functions can be content type-specific or generic for all content
    # types.
    #
    # Example:
    #     DATA_TRANSFORM_MAPPING = {
    #         'coursePrice': 'price'
    #     }
    #     # Content type-specific transformer
    #     def transform_course_price(self, course):
    #         return course['course_runs'][0]['seats']['verified]['price']
    #     # Generic transformer
    #     def transform_provider_id(self, course):
    #         return self.enterprise_configuration.provider_id
    #
    # TODO: Move this to the EnterpriseCustomerPluginConfiguration model as a JSONField.
    DATA_TRANSFORM_MAPPING = {}
    SKIP_KEY_IF_NONE = False

    def __init__(self, user, enterprise_configuration):
        """
        Initialize the exporter.
        """
        super().__init__(user, enterprise_configuration)
        self.enterprise_catalog_api = EnterpriseCatalogApiClient(self.user)

    def _log_info(self, msg, course_or_course_run_key=None):
        LOGGER.info(
            generate_formatted_log(
                self.enterprise_configuration.channel_code(),
                self.enterprise_configuration.enterprise_customer.uuid,
                None,
                course_or_course_run_key,
                msg
            )
        )

    def _log_exception(self, msg, course_or_course_run_key=None):
        LOGGER.exception(
            generate_formatted_log(
                self.enterprise_configuration.channel_code(),
                self.enterprise_configuration.enterprise_customer.uuid,
                None,
                course_or_course_run_key,
                msg
            )
        )

    def _get_catalog_content_keys(self, enterprise_customer_catalog):
        """
        Retrieve all non-deleted content transmissions under a given customer's catalog
        """
        ContentMetadataItemTransmission = apps.get_model(
            'integrated_channel',
            'ContentMetadataItemTransmission'
        )
        past_transmissions = ContentMetadataItemTransmission.objects.filter(
            enterprise_customer=self.enterprise_configuration.enterprise_customer,
            integrated_channel_code=self.enterprise_configuration.channel_code(),
            enterprise_customer_catalog_uuid=enterprise_customer_catalog.uuid,
            plugin_configuration_id=self.enterprise_configuration.id,
            remote_deleted_at__isnull=True,
            remote_created_at__isnull=False,
        ).values('content_id')
        if not past_transmissions:
            return []
        return [key.get('content_id') for key in past_transmissions]

    def _check_matched_content_updated_at(
        self,
        enterprise_customer_catalog,
        matched_items,
        force_retrieve_all_catalogs
    ):
        """
        Take a list of content keys and their respective last updated time and build an mapping between content keys and
        past content metadata transmission record when the last updated time comes after the last updated time of the
        record.

        Args:
            enterprise_customer_catalog (EnterpriseCustomerCatalog): The enterprise catalog object

            matched_items (list): A list of dicts containing content keys and the last datetime that the respective
                content was updated

            force_retrieve_all_catalogs (Bool): If set to True, all content under the catalog will be retrieved,
                regardless of the last updated at time
        """
        ContentMetadataItemTransmission = apps.get_model(
            'integrated_channel',
            'ContentMetadataItemTransmission'
        )
        items_to_update = {}
        for matched_item in matched_items:
            content_query = Q(
                enterprise_customer=self.enterprise_configuration.enterprise_customer,
                integrated_channel_code=self.enterprise_configuration.channel_code(),
                enterprise_customer_catalog_uuid=enterprise_customer_catalog.uuid,
                plugin_configuration_id=self.enterprise_configuration.id,
                content_id=matched_item.get('content_key'),
                remote_deleted_at__isnull=True,
                remote_created_at__isnull=False,
            )

            # If not force_retrieve_all_catalogs, filter for content records where `content last changed` is less than
            # the matched item's `date_updated`, otherwise select the row regardless of what the updated at time is.
            last_changed_query = Q(content_last_changed__lt=matched_item.get('date_updated'))
            last_changed_query.add(Q(content_last_changed__isnull=True), Q.OR)
            if not force_retrieve_all_catalogs:
                content_query.add(last_changed_query, Q.AND)

            items_to_update_query = ContentMetadataItemTransmission.objects.filter(content_query)
            item = items_to_update_query.first()
            if item:
                items_to_update[matched_item.get('content_key')] = item
        return items_to_update

<<<<<<< HEAD
    def _check_matched_content_to_create(
        self,
        enterprise_customer_catalog,
        matched_items
    ):
        """
        Take a list of content keys and create ContentMetadataItemTransmission records. When existed soft-deleted
        records exist, resurrect them. When created but not-yet-transmitted records exist, include them.

        Args:
            enterprise_customer_catalog (EnterpriseCustomerCatalog): The enterprise catalog object

            matched_items (list): A list of dicts containing content keys and the last datetime that the respective
                content was updated

            force_retrieve_all_catalogs (Bool): If set to True, all content under the catalog will be retrieved,
                regardless of the last updated at time
        """
        ContentMetadataItemTransmission = apps.get_model(
            'integrated_channel',
            'ContentMetadataItemTransmission'
        )
        items_to_create = {}
        for matched_item in matched_items:
            content_id = matched_item.get('content_key')
            content_last_changed = matched_item.get('date_updated')
            past_deleted_transmission = ContentMetadataItemTransmission.deleted_transmissions(
                enterprise_customer=self.enterprise_configuration.enterprise_customer,
                plugin_configuration_id=self.enterprise_configuration.id,
                integrated_channel_code=self.enterprise_configuration.channel_code(),
                content_id=content_id,
            ).first()
            incomplete_transmission = ContentMetadataItemTransmission.incomplete_create_transmissions(
                enterprise_customer=self.enterprise_configuration.enterprise_customer,
                plugin_configuration_id=self.enterprise_configuration.id,
                integrated_channel_code=self.enterprise_configuration.channel_code(),
                content_id=content_id,
            ).first()
            if past_deleted_transmission:
                self._log_info(
                    'Found previously deleted content record while creating record. '
                    'Marking record as active.',
                    course_or_course_run_key=content_id
                )
                past_deleted_transmission.prepare_to_recreate(content_last_changed, enterprise_customer_catalog.uuid)
                items_to_create[content_id] = past_deleted_transmission
            elif incomplete_transmission:
                self._log_info(
                    'Found an unsent content create record while creating record. '
                    'Including record.',
                    course_or_course_run_key=content_id
                )
                incomplete_transmission.prepare_to_recreate(content_last_changed, enterprise_customer_catalog.uuid)
                items_to_create[content_id] = incomplete_transmission
            else:
                new_transmission = ContentMetadataItemTransmission(
                    enterprise_customer=self.enterprise_configuration.enterprise_customer,
                    integrated_channel_code=self.enterprise_configuration.channel_code(),
                    content_id=content_id,
                    channel_metadata=None,
                    content_last_changed=content_last_changed,
                    enterprise_customer_catalog_uuid=enterprise_customer_catalog.uuid,
                    plugin_configuration_id=self.enterprise_configuration.id
                )
                new_transmission.save()
                items_to_create[content_id] = new_transmission
        return items_to_create

    def _get_catalog_diff(self, enterprise_catalog, content_keys, force_retrieve_all_catalogs, max_item_count):
=======
    def _get_catalog_diff(
        self,
        enterprise_catalog,
        content_keys,
        force_retrieve_all_catalogs,
        max_item_count
    ):
>>>>>>> d8ce9aeb
        """
        From the enterprise catalog API, request a catalog diff based off of a list of content keys. Using the diff,
        retrieve past content metadata transmission records for update and delete payloads.
        """
        items_to_create, items_to_delete, matched_items = self.enterprise_catalog_api.get_catalog_diff(
            enterprise_catalog,
            content_keys
        )
        ContentMetadataItemTransmission = apps.get_model(
            'integrated_channel',
            'ContentMetadataItemTransmission'
        )
        # Fetch all existing, non-deleted transmission audit content keys for the customer/configuration
        existing_content_keys = ContentMetadataItemTransmission.objects.filter(
            enterprise_customer=self.enterprise_configuration.enterprise_customer,
            integrated_channel_code=self.enterprise_configuration.channel_code(),
            plugin_configuration_id=self.enterprise_configuration.id,
            deleted_at__isnull=True,
        ).only("content_id")
        unique_new_items_to_create = []

        # We need to remove any potential create transmissions if the content already exists on the customer's instance
        # under a different catalog
        for item in items_to_create:
            if item.get('content_key') not in existing_content_keys:
                unique_new_items_to_create.append(item)

        # if we have more to work with than the allowed space, slice it up
        if len(unique_new_items_to_create) + len(items_to_delete) + len(matched_items) > max_item_count:
            # prioritize creates, then updates, then deletes
            unique_new_items_to_create = unique_new_items_to_create[0:max_item_count]
            count_left = max_item_count - len(unique_new_items_to_create)
            matched_items = matched_items[0:count_left]
            count_left = count_left - len(matched_items)
            # in testing, this is sometimes a list, sometimes a dict
            # we need it to be a list for our purposes
            if isinstance(items_to_delete, dict):
                items_to_delete = list(items_to_delete.values())
            items_to_delete = items_to_delete[0:count_left]

        content_to_create = self._check_matched_content_to_create(
            enterprise_catalog,
            items_to_create
        )

        content_to_update = self._check_matched_content_updated_at(
            enterprise_catalog,
            matched_items,
            force_retrieve_all_catalogs
        )
        content_to_delete = self._check_matched_content_to_delete(
            enterprise_catalog,
            items_to_delete
        )
<<<<<<< HEAD
        return content_to_create, content_to_update, content_to_delete
=======
        return unique_new_items_to_create, content_to_update, content_to_delete
>>>>>>> d8ce9aeb

    def _check_matched_content_to_delete(self, enterprise_customer_catalog, items):
        """
        Retrieve all past content metadata transmission records that have a `content_id` contained within a provided
        list.
        renamed from _retrieve_past_transmission_content
        """
        ContentMetadataItemTransmission = apps.get_model(
            'integrated_channel',
            'ContentMetadataItemTransmission'
        )

        items_to_delete = {}
        for item in items:
            content_id = item.get('content_key')

            incomplete_transmission = ContentMetadataItemTransmission.incomplete_delete_transmissions(
                enterprise_customer=self.enterprise_configuration.enterprise_customer,
                plugin_configuration_id=self.enterprise_configuration.id,
                integrated_channel_code=self.enterprise_configuration.channel_code(),
                content_id=content_id,
            ).first()

            past_content = ContentMetadataItemTransmission.objects.filter(
                enterprise_customer=self.enterprise_configuration.enterprise_customer,
                integrated_channel_code=self.enterprise_configuration.channel_code(),
                enterprise_customer_catalog_uuid=enterprise_customer_catalog.uuid,
                plugin_configuration_id=self.enterprise_configuration.id,
                content_id=content_id
            ).first()

            if incomplete_transmission:
                self._log_info(
                    'Found an unsent content delete record while deleting record. '
                    'Including record.',
                    course_or_course_run_key=content_id
                )
                items_to_delete[content_id] = incomplete_transmission
            elif past_content:
                items_to_delete[content_id] = past_content
            else:
                self._log_info(
                    'Could not find a content record while deleting record. '
                    'Skipping record.',
                    course_or_course_run_key=content_id
                )
        return items_to_delete

    def export(self, **kwargs):
        """
        Export transformed content metadata if there has been an update to the consumer's catalogs
        """
        enterprise_customer_catalogs = self.enterprise_configuration.customer_catalogs_to_transmit or \
            self.enterprise_customer.enterprise_customer_catalogs.all()

        self._log_info(
            f'Beginning export for customer: {self.enterprise_customer.uuid} with catalogs: '
            f'{enterprise_customer_catalogs}'
        )

        # a maximum number of changes/payloads to export at once
        # default to something huge to simplifly logic, the max system int size
        max_payload_count = kwargs.get('max_payload_count', sys.maxsize)

        create_payload = {}
        update_payload = {}
        delete_payload = {}
        for enterprise_customer_catalog in enterprise_customer_catalogs:

            # if we're already at the max in a multi-catalog situation, break out
            if len(create_payload) + len(update_payload) + len(delete_payload) >= max_payload_count:
                self._log_info(f'Reached max_payload_count of {max_payload_count} breaking.')
                break

            content_keys = self._get_catalog_content_keys(enterprise_customer_catalog)

            self._log_info(
                f'Retrieved content keys: {content_keys} for past transmissions to customer: '
                f'{self.enterprise_customer.uuid} under catalog: {enterprise_customer_catalog.uuid}.'
            )

            # From the saved content records, use the enterprise catalog API to determine what needs sending
            items_to_create, items_to_update, items_to_delete = self._get_catalog_diff(
                enterprise_customer_catalog,
                content_keys,
                kwargs.get('force_retrieve_all_catalogs', False),
                max_payload_count
            )

            self._log_info(f'diff items_to_create: {items_to_create}')
            self._log_info(f'diff items_to_update: {items_to_update}')
            self._log_info(f'diff items_to_delete: {items_to_delete}')

            # We only need to fetch content metadata if there are items to update or create
            if items_to_create or items_to_update:
                items_create_keys = list(items_to_create.keys())
                items_update_keys = list(items_to_update.keys())
                content_keys_filter = items_create_keys + items_update_keys
                content_metadata_items = self.enterprise_catalog_api.get_content_metadata(
                    self.enterprise_customer,
                    [enterprise_customer_catalog],
                    content_keys_filter,
                )
                for item in content_metadata_items:
                    key = get_content_metadata_item_id(item)

                    # transform the content metadata into the channel specific format
                    transformed_item = self._transform_item(item)
                    if key in items_create_keys:
                        create_payload[key] = transformed_item
                        existing_record = items_to_create.get(key)
                        existing_record.channel_metadata = transformed_item
                        existing_record.content_last_changed = item.get('content_last_modified')
                        # Sanity check
                        existing_record.enterprise_customer_catalog_uuid = enterprise_customer_catalog.uuid

                        create_payload[key] = existing_record
                    elif key in items_update_keys:
                        existing_record = items_to_update.get(key)
                        existing_record.channel_metadata = transformed_item
                        existing_record.content_last_changed = item.get('content_last_modified')
                        # Sanity check
                        existing_record.enterprise_customer_catalog_uuid = enterprise_customer_catalog.uuid

                        update_payload[key] = existing_record

            for key, item in items_to_delete.items():
                delete_payload[key] = item

        self._log_info(
            f'Exporter finished for customer: {self.enterprise_customer.uuid} with payloads- create_payload: '
            f'{create_payload}, update_payload: {update_payload}, delete_payload: {delete_payload}'
        )

        # collections of ContentMetadataItemTransmission objects
        return create_payload, update_payload, delete_payload

    def _transform_item(self, content_metadata_item):
        """
        Transform the provided content metadata item to the schema expected by the integrated channel.
        """
        content_metadata_type = content_metadata_item['content_type']
        transformed_item = {}
        for integrated_channel_schema_key, edx_data_schema_key in self.DATA_TRANSFORM_MAPPING.items():
            # Look for transformer functions defined on subclasses.
            # Favor content type-specific functions.
            transformer = (
                getattr(
                    self,
                    'transform_{content_type}_{edx_data_schema_key}'.format(
                        content_type=content_metadata_type,
                        edx_data_schema_key=edx_data_schema_key
                    ),
                    None
                )
                or
                getattr(
                    self,
                    'transform_{edx_data_schema_key}'.format(
                        edx_data_schema_key=edx_data_schema_key
                    ),
                    None
                )
            )
            if transformer:
                transformed_value = transformer(content_metadata_item)
            else:
                # The concrete subclass does not define an override for the given field,
                # so just use the data key to index the content metadata item dictionary.
                try:
                    transformed_value = content_metadata_item[edx_data_schema_key]
                except KeyError:
                    # There may be a problem with the DATA_TRANSFORM_MAPPING on
                    # the concrete subclass or the concrete subclass does not implement
                    # the appropriate field transformer function.
                    self._log_exception(
                        f'Failed to transform content metadata item field {edx_data_schema_key} '
                        f'for {self.enterprise_customer.name}: {content_metadata_item}'
                    )
                    continue

            if transformed_value is None and self.SKIP_KEY_IF_NONE:
                continue
            transformed_item[integrated_channel_schema_key] = transformed_value

        return transformed_item

    def update_content_transmissions_catalog_uuids(self):
        """
        Retrieve all content under the enterprise customer's catalog(s) and update all past transmission audits to have
        it's associated catalog uuid.
        """
        enterprise_customer_catalogs = self.enterprise_configuration.customer_catalogs_to_transmit or \
            self.enterprise_customer.enterprise_customer_catalogs.all()

        for enterprise_customer_catalog in enterprise_customer_catalogs:
            content_metadata_items = self.enterprise_catalog_api.get_content_metadata(
                self.enterprise_customer,
                [enterprise_customer_catalog]
            )
            content_ids = [get_content_metadata_item_id(item) for item in content_metadata_items]
            ContentMetadataItemTransmission = apps.get_model(
                'integrated_channel',
                'ContentMetadataItemTransmission'
            )
            transmission_items = ContentMetadataItemTransmission.objects.filter(
                enterprise_customer=self.enterprise_configuration.enterprise_customer,
                integrated_channel_code=self.enterprise_configuration.channel_code(),
                plugin_configuration_id=self.enterprise_configuration.id,
                content_id__in=content_ids
            )
            self._log_info(
                f'Found {len(transmission_items)} past content transmissions that need to be updated with their '
                f'respective catalog (catalog: {enterprise_customer_catalog.uuid}) UUIDs'
            )
            for item in transmission_items:
                item.enterprise_customer_catalog_uuid = enterprise_customer_catalog.uuid
                item.save()<|MERGE_RESOLUTION|>--- conflicted
+++ resolved
@@ -162,7 +162,6 @@
                 items_to_update[matched_item.get('content_key')] = item
         return items_to_update
 
-<<<<<<< HEAD
     def _check_matched_content_to_create(
         self,
         enterprise_customer_catalog,
@@ -231,8 +230,6 @@
                 items_to_create[content_id] = new_transmission
         return items_to_create
 
-    def _get_catalog_diff(self, enterprise_catalog, content_keys, force_retrieve_all_catalogs, max_item_count):
-=======
     def _get_catalog_diff(
         self,
         enterprise_catalog,
@@ -240,7 +237,6 @@
         force_retrieve_all_catalogs,
         max_item_count
     ):
->>>>>>> d8ce9aeb
         """
         From the enterprise catalog API, request a catalog diff based off of a list of content keys. Using the diff,
         retrieve past content metadata transmission records for update and delete payloads.
@@ -295,11 +291,7 @@
             enterprise_catalog,
             items_to_delete
         )
-<<<<<<< HEAD
-        return content_to_create, content_to_update, content_to_delete
-=======
         return unique_new_items_to_create, content_to_update, content_to_delete
->>>>>>> d8ce9aeb
 
     def _check_matched_content_to_delete(self, enterprise_customer_catalog, items):
         """
