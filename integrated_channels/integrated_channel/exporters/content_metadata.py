--- conflicted
+++ resolved
@@ -268,14 +268,9 @@
             enterprise_customer=self.enterprise_configuration.enterprise_customer,
             integrated_channel_code=self.enterprise_configuration.channel_code(),
             plugin_configuration_id=self.enterprise_configuration.id,
-<<<<<<< HEAD
             remote_deleted_at__isnull=True,
             remote_created_at__isnull=False,
-        ).only("content_id")
-=======
-            deleted_at__isnull=True,
         ).values_list("content_id", flat=True)
->>>>>>> d5bec83c
         unique_new_items_to_create = []
 
         # We need to remove any potential create transmissions if the content already exists on the customer's instance
@@ -283,6 +278,12 @@
         for item in items_to_create:
             if item.get('content_key') not in existing_content_keys:
                 unique_new_items_to_create.append(item)
+            else:
+                self._log_info(
+                    'Found an previous content record in another catalog while creating. '
+                    'Skipping record.',
+                    course_or_course_run_key=content_id
+                )
 
         # if we have more to work with than the allowed space, slice it up
         if len(unique_new_items_to_create) + len(items_to_delete) + len(matched_items) > max_item_count:
