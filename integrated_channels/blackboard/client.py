"""
Client for connecting to Blackboard.
"""
import base64
import copy
import json
import logging
import time
from http import HTTPStatus
from urllib.parse import urljoin

import requests

from django.apps import apps
from django.db import transaction

from integrated_channels.blackboard.exporters.content_metadata import BLACKBOARD_COURSE_CONTENT_NAME
from integrated_channels.exceptions import ClientError
from integrated_channels.integrated_channel.client import IntegratedChannelApiClient
<<<<<<< HEAD
from integrated_channels.utils import (
    generate_formatted_log,
    refresh_session_if_expired,
    stringify_and_store_api_record
)
=======
from integrated_channels.utils import generate_formatted_log, refresh_session_if_expired
>>>>>>> 8c10f51d

LOGGER = logging.getLogger(__name__)

# TODO: Refactor candidate (duplication with canvas client)
GRADEBOOK_PATH = '/learn/api/public/v1/courses/{course_id}/gradebook/columns'
ENROLLMENT_PATH = '/learn/api/public/v1/courses/{course_id}/users'
COURSE_PATH = '/learn/api/public/v1/courses'
POST_GRADE_COLUMN_PATH = '/learn/api/public/v2/courses/{course_id}/gradebook/columns'
PATCH_GRADE_COLUMN_PATH = '/learn/api/public/v2/courses/{course_id}/gradebook/columns/{column_id}'
POST_GRADE_PATH = '/learn/api/public/v2/courses/{course_id}/gradebook/columns/{column_id}/users/{user_id}'
COURSE_V3_PATH = '/learn/api/public/v3/courses/{course_id}'
COURSES_V3_PATH = '/learn/api/public/v3/courses'
COURSE_CONTENT_PATH = '/learn/api/public/v1/courses/{course_id}/contents'
COURSE_CONTENT_CHILDREN_PATH = '/learn/api/public/v1/courses/{course_id}/contents/{content_id}/children'
COURSE_CONTENT_DELETE_PATH = '/learn/api/public/v1/courses/{course_id}/contents/{content_id}'
GRADEBOOK_COLUMN_DESC = "edX learner's grade"
PAGE_TRAVERSAL_LIMIT = 250


class BlackboardAPIClient(IntegratedChannelApiClient):
    """
    Client for connecting to Blackboard.
    """

    def __init__(self, enterprise_configuration):
        """
        Instantiate a new client.

        Args:
            enterprise_configuration (BlackboardEnterpriseCustomerConfiguration): An enterprise customers's
            configuration model for connecting with Blackboard
        """
        super().__init__(enterprise_configuration)
        BlackboardGlobalConfiguration = apps.get_model(
            'blackboard',
            'BlackboardGlobalConfiguration'
        )
        self.global_blackboard_config = BlackboardGlobalConfiguration.current()
        self.config = apps.get_app_config('blackboard')
        self.session = None
        self.expires_at = None

    def create_content_metadata(self, serialized_data):
        """
        Create a course from serialized course metadata
        Returns: (int, str) Status code, Status message
        """
        channel_metadata_item = json.loads(serialized_data.decode('utf-8'))
        BlackboardAPIClient._validate_channel_metadata(channel_metadata_item)
        BlackboardAPIClient._validate_full_course_metadata(channel_metadata_item)

        external_id = channel_metadata_item.get('externalId')

        # blackboard does not support all characters in our courseIds so let's gen a hash instead
        course_id_generated = self.generate_blackboard_course_id(external_id)

        copy_of_channel_metadata = copy.deepcopy(channel_metadata_item)
        copy_of_channel_metadata['course_metadata']['courseId'] = course_id_generated

        self._create_session()
        create_url = self.generate_course_create_url()
        try:
            response = self._post(create_url, copy_of_channel_metadata['course_metadata'])
        except ClientError as error:
            if error.status_code == 409 and 'Unique ID conflicts' in error.message:
                # course already exists!
                msg_body = (f"Course already exists with course_id {external_id},"
                            f" and generated course_id: {course_id_generated}, not attempting creation")
                LOGGER.warning(generate_formatted_log(
                    self.enterprise_configuration.channel_code(),
                    self.enterprise_configuration.enterprise_customer.uuid,
                    None,
                    external_id,
                    msg_body,
                ))
                return HTTPStatus.NOT_MODIFIED.value, msg_body
            else:
                raise error

        # We wrap error handling in the post, but sanity check for the ID
        bb_course_id = response.json().get('id')
        if not bb_course_id:
            raise ClientError(
                'Something went wrong while creating base course object on Blackboard. Could not retrieve course ID.',
                HTTPStatus.NOT_FOUND.value
            )

        course_created_response = self.create_integration_content_for_course(bb_course_id, copy_of_channel_metadata)

        success_body = 'Successfully created Blackboard integration course={bb_course_id} with integration ' \
                       'content={bb_child_id}'.format(
                           bb_course_id=bb_course_id,
                           bb_child_id=course_created_response.json().get('id'),
                       )

        return course_created_response.status_code, success_body

    def update_content_metadata(self, serialized_data):
        """Apply changes to a course if applicable"""
        self._create_session()
        channel_metadata_item = json.loads(serialized_data.decode('utf-8'))

        BlackboardAPIClient._validate_channel_metadata(channel_metadata_item)
        external_id = channel_metadata_item.get('externalId')
        course_id = self._resolve_blackboard_course_id(external_id)
        BlackboardAPIClient._validate_course_id(course_id, external_id)

        update_url = self.generate_course_update_url(course_id)
        response = self._patch(update_url, channel_metadata_item.get('course_metadata'))

        bb_course_id = response.json().get('id')

        if not bb_course_id:
            raise ClientError(
                'Unable to update course={} content on Blackboard. Failed to retrieve ID from course update response:'
                '(status_code={}, body={})'.format(external_id, response.status_code, response.text)
            )

        course_contents_url = self.generate_create_course_content_url(bb_course_id)
        course_contents_response = self._get(course_contents_url)

        bb_contents = course_contents_response.json().get('results')
        bb_content_id = None

        for content in bb_contents:
            if content.get('title') == BLACKBOARD_COURSE_CONTENT_NAME:
                bb_content_id = content.get('id')

        if not bb_content_id:
            LOGGER.info(
                generate_formatted_log(
                    self.enterprise_configuration.channel_code(),
                    self.enterprise_configuration.enterprise_customer.uuid,
                    None,
                    course_id,
                    'Blackboard integrated course content not found. Generating content.'
                )
            )
        else:
            course_content_delete_url = self.generate_course_content_delete_url(bb_course_id, bb_content_id)
            self._delete(course_content_delete_url)

        course_updated_response = self.update_integration_content_for_course(
            bb_course_id,
            channel_metadata_item,
        )

        return course_updated_response.status_code, course_updated_response.text

    def delete_content_metadata(self, serialized_data):
        """Delete course from blackboard (performs full delete as of now)"""
        self._create_session()
        channel_metadata_item = json.loads(serialized_data.decode("utf-8"))

        BlackboardAPIClient._validate_channel_metadata(channel_metadata_item)
        external_id = channel_metadata_item.get('externalId')
        course_id = self._resolve_blackboard_course_id(external_id)

        if not course_id:
            return HTTPStatus.OK.value, 'Course:{} already removed.'.format(external_id)

        LOGGER.info(
            generate_formatted_log(
                self.enterprise_configuration.channel_code(),
                self.enterprise_configuration.enterprise_customer.uuid,
                None,
                course_id,
                f'Deleting course with courseId: {course_id}'
            )
        )
        update_url = self.generate_course_update_url(course_id)
        response = self._delete(update_url)
        return response.status_code, response.text

    def create_assessment_reporting(self, user_id, payload):
        """
        Post a learner's subsection assessment grade to the integrated Blackboard course.

        Parameters:
        -----------
            user_id (str): The shared email between a user's edX account and Blackboard account
            payload (str): The (string representation) of the learner data information
        """
        self._create_session()
        learner_data = json.loads(payload)
        external_id = learner_data.get('courseID')

        course_id = self._resolve_blackboard_course_id(external_id)
        BlackboardAPIClient._validate_course_id(course_id, external_id)

        blackboard_user_id = self._get_bb_user_id_from_enrollments(user_id, course_id)
        grade_column_id = self._get_or_create_integrated_grade_column(
            course_id,
            learner_data.get('subsection_name'),
            learner_data.get('subsectionID'),
            learner_data.get('points_possible'),
        )

        grade = learner_data.get('points_earned')
        submission_response = self._submit_grade_to_blackboard(grade, course_id, grade_column_id, blackboard_user_id)

        success_body = 'Successfully posted grade of {grade} to course:{course_id} for user:{user_email}.'.format(
            grade=grade,
            course_id=external_id,
            user_email=user_id,
        )
        return submission_response.status_code, success_body

    def create_course_completion(self, user_id, payload):
        """
        Post a final course grade to the integrated Blackboard course.

        Parameters:
        -----------
            user_id (str): The shared email between a user's edX account and Blackboard account
            payload (str): The (string representation) of the learner data information

        Example payload:
        ---------------
            '{
                courseID: course-edx+555+3T2020,
                score: 0.85,
                completedTimestamp: 1602265162589,
            }'

        """
        self._create_session()
        learner_data = json.loads(payload)
        external_id = learner_data.get('courseID')

        course_id = self._resolve_blackboard_course_id(external_id)
        BlackboardAPIClient._validate_course_id(course_id, external_id)

        blackboard_user_id = self._get_bb_user_id_from_enrollments(user_id, course_id)
        grade_column_id = self._get_or_create_integrated_grade_column(
            course_id,
            "(edX Integration) Final Grade",
            "edx_final_grade",
            include_in_calculations=True,
        )

        grade = learner_data.get('grade') * 100
        submission_response = self._submit_grade_to_blackboard(grade, course_id, grade_column_id, blackboard_user_id)

        success_body = 'Successfully posted grade of {grade} to course:{course_id} for user:{user_email}.'.format(
            grade=grade,
            course_id=external_id,
            user_email=user_id,
        )
        return submission_response.status_code, success_body

    def delete_course_completion(self, user_id, payload):
        """TODO: course completion deletion is currently not easily supported"""

    @staticmethod
    def _validate_channel_metadata(channel_metadata_item):
        """
        Raise error if external_id invalid or not found
        """
        if 'externalId' not in channel_metadata_item:
            raise ClientError("No externalId found in metadata, please check json data format", 400)

    @staticmethod
    def _validate_course_id(course_id, external_id):
        """
        Raise error if course_id invalid
        """
        if not course_id:
            raise ClientError(
                'Could not find course:{} on Blackboard'.format(external_id),
                HTTPStatus.NOT_FOUND.value
            )

    @staticmethod
    def _validate_full_course_metadata(channel_metadata_items):
        """
        Raise error if course_metadata, course_content_metadata or course_child_content_metadata are invalid.
        """
        metadata_set = set(channel_metadata_items.keys())
        course_metadata_groups = {'course_metadata', 'course_content_metadata', 'course_child_content_metadata'}
        if not course_metadata_groups.issubset(metadata_set):
            raise ClientError(
                'Could not find course metadata group(s):{} necessary to create Blackboard integrated course.'.format(
                    course_metadata_groups - metadata_set
                ),
                HTTPStatus.NOT_FOUND.value
            )

    def _create_session(self):
        """
        Will only create a new session if token expiry has been reached
        """
        self.session, self.expires_at = refresh_session_if_expired(
            self._get_oauth_access_token,
            self.session,
            self.expires_at,
        )

    def _formatted_message(self, msg):
        return generate_formatted_log(
            self.enterprise_configuration.channel_code(),
            self.enterprise_configuration.enterprise_customer.uuid,
            None,
            None,
            msg,
        )

    def _log_info(self, msg):
        LOGGER.info(self._formatted_message(msg))

    def _log_error(self, msg):
        LOGGER.error(self._formatted_message(msg))

    def _get_oauth_access_token(self):
        """Fetch access token using refresh_token workflow from Blackboard

        Using atomic block for refresh token handling code, because we need to use the
        most recently obtained refresh token always
        Since any time we use a refresh token to get a new one, the prior one is invalidated
        and we MUST use the new one for the next request.

        Returns:
            access_token (str): the OAuth access token to access the Blackboard server
            expires_in (int): the number of seconds after which token will expire
        Raises:
            HTTPError: If we received a failure response code.
            ClientError: If an unexpected response format was received that we could not parse.
        """

        if (not self.enterprise_configuration.blackboard_base_url
                or not self.config.oauth_token_auth_path):
            raise ClientError(
                "Failed to generate oauth access token: oauth path missing from configuration.",
                HTTPStatus.INTERNAL_SERVER_ERROR.value
            )
        auth_token_url = urljoin(
            self.enterprise_configuration.blackboard_base_url,
            self.config.oauth_token_auth_path,
        )

        # Refresh token handling atomic block
        # DO NOT USE self.enterprise_config in this block!
        # Here we don't use the config passed from the constructor directly
        # instead we fetch a transaction safe instance using select_for_update
        # so that multiple sessions such as this
        # don't interfere with each other's Blackboard refresh token state. Blackboard only allows
        # only valid refresh token at a time, and once it's used it's invalidated and needs to be
        # replaced by a new token
        with transaction.atomic():
            channel_config = apps.get_model(
                'blackboard',
                'BlackboardEnterpriseCustomerConfiguration'
            ).objects.select_for_update().get(pk=self.enterprise_configuration.pk)
            if not channel_config.refresh_token:
                raise ClientError(
                    "Failed to generate oauth access token: Refresh token required.",
                    HTTPStatus.INTERNAL_SERVER_ERROR.value
                )

            auth_token_params = {
                'grant_type': 'refresh_token',
                'refresh_token': channel_config.refresh_token,
            }

            auth_response = requests.post(
                auth_token_url,
                auth_token_params,
                headers={
                    'Authorization': self._create_auth_header(),
                    'Content-Type': 'application/x-www-form-urlencoded'
                }
            )
            if auth_response.status_code >= 400:
                raise ClientError(
                    f"BLACKBOARD: Access/Refresh token fetch failure, "
                    f"enterprise_customer_uuid: {channel_config.enterprise_customer.uuid}, "
                    f"blackboard_base_url: {channel_config.blackboard_base_url}, "
                    f"auth_response_text: {auth_response.text}"
                    f"config_last_modified: {channel_config.modified}",
                    auth_response.status_code,
                )
            try:
                data = auth_response.json()
                # do not forget to save the new refresh token otherwise subsequent requests will fail
                if "refresh_token" not in data:
                    self._log_info("Server did not return refresh_token, keeping existing one")
                else:
                    # refresh token was returned by server, needs to be used
                    fetched_refresh_token = data["refresh_token"]
                    if not fetched_refresh_token.strip():
                        # we are out of luck, can't use this invalid token
                        # and we probably can't get unstuck without customer re-doing oauth url workflow
                        self._log_error("Fetched a new refresh token, but it was empty, not using it!")
                    else:
                        channel_config.refresh_token = fetched_refresh_token
                        self._log_info("Fetched a new refresh token, replacing current one")
                        channel_config.save()
                        # We do not want any fail-prone code in this atomic block after this line
                        # it's because if something else fails, it will roll back the just-saved
                        # refresh token!
                return data['access_token'], data["expires_in"]
            except (KeyError, ValueError) as error:
                raise ClientError(auth_response.text, auth_response.status_code) from error

    def _create_auth_header(self):
        """
        auth header in oauth2 token format as required by blackboard doc
        """
        app_key = self.enterprise_configuration.client_id
        if not app_key:
            if not self.global_blackboard_config.app_key:
                raise ClientError(
                    "Failed to generate oauth access token: Client ID required.",
                    HTTPStatus.INTERNAL_SERVER_ERROR.value
                )
            app_key = self.global_blackboard_config.app_key
        app_secret = self.enterprise_configuration.client_secret
        if not app_secret:
            if not self.global_blackboard_config.app_secret:
                raise ClientError(
                    "Failed to generate oauth access token: Client secret required.",
                    HTTPStatus.INTERNAL_SERVER_ERROR.value
                )
            app_secret = self.global_blackboard_config.app_secret
        return f"Basic {base64.b64encode(f'{app_key}:{app_secret}'.encode('utf-8')).decode()}"

    def generate_blackboard_course_id(self, external_id):
        """
        A course_id suitable for use with blackboard
        """
        return str(abs(hash(external_id)))

    def generate_blackboard_gradebook_column_data(self, external_id, grade_column_name, points_possible,
                                                  include_in_calculations=False):
        """
        Properly formatted json data to create a new gradebook column in a blackboard course

        Note: Potential customization here per-customer, if the need arises.
        """
        return {
            "externalId": external_id,
            "name": grade_column_name,
            "displayName": grade_column_name,
            "description": GRADEBOOK_COLUMN_DESC,
            "externalGrade": False,
            "score": {
                "possible": points_possible
            },
            "availability": {
                "available": "Yes"
            },
            "grading": {
                "type": "Manual",
                "scoringModel": "Last",
                "anonymousGrading": {
                    "type": "None",
                }
            },
            "includeInCalculations": include_in_calculations,
        }

    def generate_gradebook_url(self, course_id):
        """
        Blackboard API url helper method.
        Path: Get course gradebook
        """
        return '{base}{path}'.format(
            base=self.enterprise_configuration.blackboard_base_url,
            path=GRADEBOOK_PATH.format(course_id=course_id),
        )

    def generate_enrollment_url(self, course_id):
        """
        Blackboard API url helper method.
        Path: Get course enrollments
        """
        # By including `expand=user` we get access to the user's contact info
        return '{base}{path}?expand=user'.format(
            base=self.enterprise_configuration.blackboard_base_url,
            path=ENROLLMENT_PATH.format(course_id=course_id),
        )

    def generate_course_create_url(self):
        """
        Url to create a course
        """
        return "{base}{path}".format(
            base=self.enterprise_configuration.blackboard_base_url,
            path=COURSES_V3_PATH,
        )

    def generate_course_update_url(self, course_id):
        """
        Url to update one course
        """
        return '{base}{path}'.format(
            base=self.enterprise_configuration.blackboard_base_url,
            path=COURSE_V3_PATH.format(course_id=course_id),
        )

    def generate_courses_url(self):
        """
        Blackboard API url helper method.
        Path: Get course courses
        """
        return '{base}{path}'.format(
            base=self.enterprise_configuration.blackboard_base_url,
            path=COURSE_PATH,
        )

    def generate_create_grade_column_url(self, course_id):
        """
        Blackboard API url helper method.
        Path: Create course grade column
        """
        return '{base}{path}'.format(
            base=self.enterprise_configuration.blackboard_base_url,
            path=POST_GRADE_COLUMN_PATH.format(course_id=course_id),
        )

    def generate_update_grade_column_url(self, course_id, column_id):
        """
        Blackboard API url helper method.
        Path: Update course grade column
        """
        return '{base}{path}'.format(
            base=self.enterprise_configuration.blackboard_base_url,
            path=PATCH_GRADE_COLUMN_PATH.format(
                course_id=course_id,
                column_id=column_id,
            ),
        )

    def generate_post_users_grade_url(self, course_id, column_id, user_id):
        """
        Blackboard API url helper method.
        Path: User's grade column entry
        """
        return '{base}{path}'.format(
            base=self.enterprise_configuration.blackboard_base_url,
            path=POST_GRADE_PATH.format(
                course_id=course_id,
                column_id=column_id,
                user_id=user_id,
            ),
        )

    def generate_create_course_content_url(self, course_id):
        """
        Blackboard API url helper method.
        Path: Course's content objects
        """
        return '{base}{path}'.format(
            base=self.enterprise_configuration.blackboard_base_url,
            path=COURSE_CONTENT_PATH.format(course_id=course_id)
        )

    def generate_create_course_content_child_url(self, course_id, content_id):
        """
        Blackboard API url helper method.
        Path: Course content's children objects
        """
        return '{base}{path}'.format(
            base=self.enterprise_configuration.blackboard_base_url,
            path=COURSE_CONTENT_CHILDREN_PATH.format(course_id=course_id, content_id=content_id)
        )

    def generate_course_content_delete_url(self, course_id, content_id):
        """
        Blackboard API url helper method.
        Path: Course content deletion
        """
        return '{base}{path}'.format(
            base=self.enterprise_configuration.blackboard_base_url,
            path=COURSE_CONTENT_DELETE_PATH.format(course_id=course_id, content_id=content_id)
        )

<<<<<<< HEAD
=======
    def stringify_and_store_api_record(
        self, url, data, time_taken, status_code, response_body
    ):
        """
        Helper method to stringify `data` arg and create new record in
        `IntegratedChannelAPIRequestLogs` model
        """
        if data is not None:
            # Convert data to string if it's not already a string
            if not isinstance(data, str):
                try:
                    # Check if data is a dictionary, list, or tuple then convert to JSON string
                    if isinstance(data, (dict, list, tuple)):
                        data = json.dumps(data)
                    else:
                        # If it's another type, simply convert to string
                        data = str(data)
                except Exception as e:  # pylint: disable=broad-except
                    LOGGER.error(
                        generate_formatted_log(
                            self.enterprise_configuration.channel_code(),
                            self.enterprise_configuration.enterprise_customer.uuid,
                            None,
                            None,
                            f"stringify_and_store_api_record: Unable to stringify data: {e}",
                        )
                    )
            # Store stringified data in the database
            try:
                IntegratedChannelAPIRequestLogs = apps.get_model(
                    "integrated_channel", "IntegratedChannelAPIRequestLogs"
                )
                IntegratedChannelAPIRequestLogs.store_api_call(
                    enterprise_customer=self.enterprise_configuration.enterprise_customer,
                    enterprise_customer_configuration_id=self.enterprise_configuration.id,
                    endpoint=url,
                    payload=data,
                    time_taken=time_taken,
                    status_code=status_code,
                    response_body=response_body,
                )
            except Exception as e:  # pylint: disable=broad-except
                LOGGER.error(
                    generate_formatted_log(
                        self.enterprise_configuration.channel_code(),
                        self.enterprise_configuration.enterprise_customer.uuid,
                        None,
                        None,
                        f"stringify_and_store_api_record: Failed to store data in the database: {e}",
                    )
                )

>>>>>>> 8c10f51d
    def _get(self, url, data=None):
        """
        Returns request's get response and raises Client Errors if appropriate.
        """
        start_time = time.time()
        get_response = self.session.get(url, params=data)
        time_taken = time.time() - start_time
        stringify_and_store_api_record(
            enterprise_customer=self.enterprise_configuration.enterprise_customer,
            enterprise_customer_configuration_id=self.enterprise_configuration.id,
            url=url,
            data=data,
            time_taken=time_taken,
            status_code=get_response.status_code,
            response_body=get_response.text,
        )
        if get_response.status_code >= 400:
            raise ClientError(get_response.text, get_response.status_code)
        return get_response

    def _patch(self, url, data):
        """
        Returns request's patch response and raises Client Errors if appropriate.
        """
        start_time = time.time()
        patch_response = self.session.patch(url, json=data)
        time_taken = time.time() - start_time
        stringify_and_store_api_record(
            enterprise_customer=self.enterprise_configuration.enterprise_customer,
            enterprise_customer_configuration_id=self.enterprise_configuration.id,
            url=url,
            data=data,
            time_taken=time_taken,
            status_code=patch_response.status_code,
            response_body=patch_response.text,
        )
        if patch_response.status_code >= 400:
            raise ClientError(patch_response.text, patch_response.status_code)
        return patch_response

    def _post(self, url, data):
        """
        Returns request's post response and raises Client Errors if appropriate.
        """
        start_time = time.time()
        post_response = self.session.post(url, json=data)
        time_taken = time.time() - start_time
        stringify_and_store_api_record(
            enterprise_customer=self.enterprise_configuration.enterprise_customer,
            enterprise_customer_configuration_id=self.enterprise_configuration.id,
            url=url,
            data=data,
            time_taken=time_taken,
            status_code=post_response.status_code,
            response_body=post_response.text,
        )

        if post_response.status_code >= 400:
            raise ClientError(post_response.text, post_response.status_code)
        return post_response

    def _delete(self, url):
        """
        Returns request's delete response and raises Client Errors if appropriate.
        """
        start_time = time.time()
        response = self.session.delete(url)
        time_taken = time.time() - start_time
        stringify_and_store_api_record(
            enterprise_customer=self.enterprise_configuration.enterprise_customer,
            enterprise_customer_configuration_id=self.enterprise_configuration.id,
            url=url,
            data='',
            time_taken=time_taken,
            status_code=response.status_code,
            response_body=response.text,
        )
        if response.status_code >= 400:
            raise ClientError(response.text, response.status_code)
        return response

    def _get_bb_user_id_from_enrollments(self, user_email, course_id):
        """
        Helper method to retrieve a user's Blackboard ID from a list of enrollments in a
        Blackboard class.

        Parameters:
        -----------
            user_email (str): The shared email of the user for both Blackboard and edX
            course_id (str): The Blackboard course ID of which to search enrollments.
        """
        enrollments_response = self._get(self.generate_enrollment_url(course_id)).json()
        for enrollment in enrollments_response.get('results'):
            # No point in checking non-students
            if enrollment.get('courseRoleId') == 'Student':
                contact = enrollment.get('user').get('contact')
                if contact.get('email') == user_email:
                    return enrollment.get('userId')
        raise ClientError(
            'Could not find user={} enrolled in Blackboard course={}'.format(user_email, course_id),
            HTTPStatus.NOT_FOUND.value
        )

    def _get_or_create_integrated_grade_column(self, bb_course_id, grade_column_name, external_id, points_possible=100,
                                               include_in_calculations=False):
        """
        Helper method to search an edX integrated Blackboard course for the designated edX grade column.
        If the column does not yet exist within the course, create it.

        Parameters:
        -----------
            bb_course_id (str): The Blackboard course ID in which to search for the edX final grade,
            grade column.
        """
        gradebook_column_url = self.generate_gradebook_url(bb_course_id)
        grade_column_id = None
        more_pages_present = True
        current_page_count = 0

        # Page count of 250 is a preventative of infinite while loops
        while more_pages_present and current_page_count <= PAGE_TRAVERSAL_LIMIT:
            grade_column_response = self._get(gradebook_column_url)
            parsed_response = grade_column_response.json()
            grade_columns = parsed_response.get('results')

            for grade_column in grade_columns:
                if grade_column.get('externalId') == external_id:
                    grade_column_id = grade_column.get('id')
                    # if includeInCalculations has legacy value, correct it
                    if (
                        grade_column.get('includeInCalculations') and
                        grade_column.get('includeInCalculations') != include_in_calculations
                    ):
                        calculations_data = {"includeInCalculations": include_in_calculations}
                        self._patch(
                            self.generate_update_grade_column_url(bb_course_id, grade_column_id),
                            calculations_data
                        )
                    break
            # Blackboard's pagination is returned within the response json if it exists
            # Example:
            # Response = {
            #     'results': [{
            #         'id': 1,
            #         ...
            #     }, {
            #         'id', 2,
            #         ...
            #     }],
            #     'paging': {
            #         'nextPage': '/learn/api/public/v1/courses/<courseID>/gradebook/columns?offset=200'
            #     }
            # }
            if parsed_response.get('paging') and not grade_column_id:
                gradebook_column_url = '{}{}'.format(
                    self.enterprise_configuration.blackboard_base_url,
                    parsed_response.get('paging').get('nextPage'),
                )
                current_page_count += 1
            else:
                more_pages_present = False

        if current_page_count == PAGE_TRAVERSAL_LIMIT:
            LOGGER.warning(
                generate_formatted_log(
                    self.enterprise_configuration.channel_code(),
                    self.enterprise_configuration.enterprise_customer.uuid,
                    None,
                    None,
                    f'Max page limit hit while traversing blackboard API for course={external_id}'
                )
            )

        if not grade_column_id:
            grade_column_data = self.generate_blackboard_gradebook_column_data(
                external_id, grade_column_name, points_possible, include_in_calculations
            )
            response = self._post(self.generate_create_grade_column_url(bb_course_id), grade_column_data)
            parsed_response = response.json()
            grade_column_id = parsed_response.get('id')

            # Sanity check that we created the grade column properly
            if not grade_column_id:
                raise ClientError(
                    'Something went wrong while create edX integration grade column for course={}.'.format(
                        bb_course_id
                    ),
                    HTTPStatus.INTERNAL_SERVER_ERROR.value
                )

        return grade_column_id

    def _submit_grade_to_blackboard(self, grade, course_id, grade_column_id, user_id):
        """
        Helper method to post learner data to the integrated blackboard course and then validate the submission of
        grade reporting.
        """
        grade_percent = {'score': grade}
        response = self._patch(
            self.generate_post_users_grade_url(course_id, grade_column_id, user_id),
            grade_percent
        )

        if response.json().get('score') != grade:
            raise ClientError(
                'Failed to post new grade for user={} enrolled in course={}'.format(user_id, course_id),
                HTTPStatus.INTERNAL_SERVER_ERROR.value
            )

        return response

    def _resolve_blackboard_course_id(self, external_id):
        """
        Extract course id from blackboard, given it's externalId
        """
        params = {'externalId': external_id}
        courses_responses = self._get(self.generate_courses_url(), params).json()
        course_response = courses_responses.get('results')

        for course in course_response:
            if course.get('externalId') == external_id:
                return course.get('id')
        return None

    def delete_course_content_from_blackboard(self, bb_course_id, bb_content_id):
        """
        Error handling Helper method that will delete any successful content posts that occurred during
        the error'd transmission.
        """
        delete_course_content_url = urljoin(
            self.enterprise_configuration.blackboard_base_url,
            COURSE_CONTENT_DELETE_PATH.format(course_id=bb_course_id, content_id=bb_content_id),
        )
        resp = self._delete(delete_course_content_url)
        return resp

    def delete_course_from_blackboard(self, bb_course_id, bb_content_id=None):
        """
        Error handling Helper method that will delete any already made, successful post requests that occurred during
        the content creation flow.
        """
        # Remove the content if it exists
        if bb_content_id:
            self.delete_course_content_from_blackboard(bb_course_id, bb_content_id)

        # Remove the course
        delete_course_path = urljoin(
            self.enterprise_configuration.blackboard_base_url,
            COURSE_V3_PATH.format(course_id=bb_course_id),
        )
        resp = self._delete(delete_course_path)
        return resp

    def update_integration_content_for_course(self, bb_course_id, channel_metadata_item):
        """
        Helper method to update the blackboard course content page with the integration custom information.
        Differs from course customization creation in that we don't delete the course if things fail.
        """
        content_url = self.generate_create_course_content_url(bb_course_id)
        error_message = ''
        try:
            content_resp = self._post(content_url, channel_metadata_item.get('course_content_metadata'))
            bb_content_id = content_resp.json().get('id')
        except ClientError as error:
            bb_content_id = None
            error_message = ' and received error response={}'.format(error.message)

        if not bb_content_id:
            error_message = '' if not error_message else error_message
            raise ClientError(
                'Something went wrong while creating course content object on Blackboard. Could not retrieve content '
                'ID{}.'.format(error_message),
                HTTPStatus.NOT_FOUND.value
            )

        try:
            content_child_url = self.generate_create_course_content_child_url(bb_course_id, bb_content_id)
            course_fully_created_response = self._post(
                content_child_url, channel_metadata_item.get('course_child_content_metadata')
            )
            content_child_id = course_fully_created_response.json().get('id')
        except ClientError as error:
            content_child_id = None
            error_message = ' and received error response={}'.format(error.message)

        if not content_child_id:
            error_message = '' if not error_message else error_message
            error_handling_response = self.delete_course_content_from_blackboard(bb_course_id, bb_content_id)

            raise ClientError(
                'Something went wrong while creating course content child object on Blackboard. Could not retrieve a '
                'content child ID and got error response={}. Deleted associated course content shell with response: '
                '(status_code={}, body={})'.format(
                    error_message,
                    error_handling_response.status_code,
                    error_handling_response.text
                ),
                HTTPStatus.NOT_FOUND.value
            )

        return course_fully_created_response

    def create_integration_content_for_course(self, bb_course_id, channel_metadata_item):
        """
        Helper method to generate the default blackboard course content page with the integration custom information.
        """
        content_url = self.generate_create_course_content_url(bb_course_id)
        error_message = ''
        try:
            content_resp = self._post(content_url, channel_metadata_item.get('course_content_metadata'))
            bb_content_id = content_resp.json().get('id')
        except ClientError as error:
            bb_content_id = None
            error_message = ' and received error response={}'.format(error.message)

        if not bb_content_id:
            error_handling_response = self.delete_course_from_blackboard(bb_course_id)
            error_message = '' if not error_message else error_message
            raise ClientError(
                'Something went wrong while creating course content object on Blackboard. Could not retrieve content '
                'ID{}. Deleted course with response (status_code={}, body={})'.format(
                    error_message,
                    error_handling_response.status_code,
                    error_handling_response.text
                ),
                HTTPStatus.NOT_FOUND.value
            )

        try:
            content_child_url = self.generate_create_course_content_child_url(bb_course_id, bb_content_id)
            course_fully_created_response = self._post(
                content_child_url, channel_metadata_item.get('course_child_content_metadata')
            )
            content_child_id = course_fully_created_response.json().get('id')
        except ClientError as error:
            content_child_id = None
            error_message = ' and received error response={}'.format(error.message)

        if not content_child_id:
            error_message = '' if not error_message else error_message
            error_handling_response = self.delete_course_from_blackboard(bb_course_id, bb_content_id)
            raise ClientError(
                'Something went wrong while creating course content child object on Blackboard. Could not retrieve a '
                'content child ID and got error response={}. Deleted associated course and content with response: '
                '(status_code={}, body={})'.format(
                    error_message,
                    error_handling_response.status_code,
                    error_handling_response.text
                ),
                HTTPStatus.NOT_FOUND.value
            )

        return course_fully_created_response

    def cleanup_duplicate_assignment_records(self, courses):
        """
        Not implemented yet.
        """
        LOGGER.error(
            generate_formatted_log(
                self.enterprise_configuration.channel_code(),
                self.enterprise_configuration.enterprise_customer.uuid,
                None,
                None,
                "Blackboard integrated channel does not yet support assignment deduplication."
            )
        )<|MERGE_RESOLUTION|>--- conflicted
+++ resolved
@@ -17,15 +17,11 @@
 from integrated_channels.blackboard.exporters.content_metadata import BLACKBOARD_COURSE_CONTENT_NAME
 from integrated_channels.exceptions import ClientError
 from integrated_channels.integrated_channel.client import IntegratedChannelApiClient
-<<<<<<< HEAD
 from integrated_channels.utils import (
     generate_formatted_log,
     refresh_session_if_expired,
-    stringify_and_store_api_record
+    stringify_and_store_api_record,
 )
-=======
-from integrated_channels.utils import generate_formatted_log, refresh_session_if_expired
->>>>>>> 8c10f51d
 
 LOGGER = logging.getLogger(__name__)
 
@@ -603,61 +599,6 @@
             path=COURSE_CONTENT_DELETE_PATH.format(course_id=course_id, content_id=content_id)
         )
 
-<<<<<<< HEAD
-=======
-    def stringify_and_store_api_record(
-        self, url, data, time_taken, status_code, response_body
-    ):
-        """
-        Helper method to stringify `data` arg and create new record in
-        `IntegratedChannelAPIRequestLogs` model
-        """
-        if data is not None:
-            # Convert data to string if it's not already a string
-            if not isinstance(data, str):
-                try:
-                    # Check if data is a dictionary, list, or tuple then convert to JSON string
-                    if isinstance(data, (dict, list, tuple)):
-                        data = json.dumps(data)
-                    else:
-                        # If it's another type, simply convert to string
-                        data = str(data)
-                except Exception as e:  # pylint: disable=broad-except
-                    LOGGER.error(
-                        generate_formatted_log(
-                            self.enterprise_configuration.channel_code(),
-                            self.enterprise_configuration.enterprise_customer.uuid,
-                            None,
-                            None,
-                            f"stringify_and_store_api_record: Unable to stringify data: {e}",
-                        )
-                    )
-            # Store stringified data in the database
-            try:
-                IntegratedChannelAPIRequestLogs = apps.get_model(
-                    "integrated_channel", "IntegratedChannelAPIRequestLogs"
-                )
-                IntegratedChannelAPIRequestLogs.store_api_call(
-                    enterprise_customer=self.enterprise_configuration.enterprise_customer,
-                    enterprise_customer_configuration_id=self.enterprise_configuration.id,
-                    endpoint=url,
-                    payload=data,
-                    time_taken=time_taken,
-                    status_code=status_code,
-                    response_body=response_body,
-                )
-            except Exception as e:  # pylint: disable=broad-except
-                LOGGER.error(
-                    generate_formatted_log(
-                        self.enterprise_configuration.channel_code(),
-                        self.enterprise_configuration.enterprise_customer.uuid,
-                        None,
-                        None,
-                        f"stringify_and_store_api_record: Failed to store data in the database: {e}",
-                    )
-                )
-
->>>>>>> 8c10f51d
     def _get(self, url, data=None):
         """
         Returns request's get response and raises Client Errors if appropriate.
@@ -668,7 +609,7 @@
         stringify_and_store_api_record(
             enterprise_customer=self.enterprise_configuration.enterprise_customer,
             enterprise_customer_configuration_id=self.enterprise_configuration.id,
-            url=url,
+            endpoint=url,
             data=data,
             time_taken=time_taken,
             status_code=get_response.status_code,
@@ -688,7 +629,7 @@
         stringify_and_store_api_record(
             enterprise_customer=self.enterprise_configuration.enterprise_customer,
             enterprise_customer_configuration_id=self.enterprise_configuration.id,
-            url=url,
+            endpoint=url,
             data=data,
             time_taken=time_taken,
             status_code=patch_response.status_code,
@@ -708,7 +649,7 @@
         stringify_and_store_api_record(
             enterprise_customer=self.enterprise_configuration.enterprise_customer,
             enterprise_customer_configuration_id=self.enterprise_configuration.id,
-            url=url,
+            endpoint=url,
             data=data,
             time_taken=time_taken,
             status_code=post_response.status_code,
@@ -729,7 +670,7 @@
         stringify_and_store_api_record(
             enterprise_customer=self.enterprise_configuration.enterprise_customer,
             enterprise_customer_configuration_id=self.enterprise_configuration.id,
-            url=url,
+            endpoint=url,
             data='',
             time_taken=time_taken,
             status_code=response.status_code,
