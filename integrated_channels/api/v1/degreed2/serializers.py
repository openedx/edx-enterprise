"""
Serializer for Degreed2 configuration.
"""
from rest_framework import serializers
<<<<<<< HEAD
=======

>>>>>>> 43ac63e9
from integrated_channels.api.serializers import EnterpriseCustomerPluginConfigSerializer
from integrated_channels.degreed2.models import Degreed2EnterpriseCustomerConfiguration


class Degreed2ConfigSerializer(EnterpriseCustomerPluginConfigSerializer):
    class Meta:
        model = Degreed2EnterpriseCustomerConfiguration
        extra_fields = (
<<<<<<< HEAD
=======
            'client_id',
            'client_secret',
>>>>>>> 43ac63e9
            'encrypted_client_id',
            'encrypted_client_secret',
            'degreed_base_url',
            'degreed_token_fetch_base_url',
        )
        fields = EnterpriseCustomerPluginConfigSerializer.Meta.fields + extra_fields
        encrypted_client_id = serializers.CharField(required=False, allow_blank=False, read_only=False)
        encrypted_client_secret = serializers.CharField(required=False, allow_blank=False, read_only=False)<|MERGE_RESOLUTION|>--- conflicted
+++ resolved
@@ -2,10 +2,7 @@
 Serializer for Degreed2 configuration.
 """
 from rest_framework import serializers
-<<<<<<< HEAD
-=======
 
->>>>>>> 43ac63e9
 from integrated_channels.api.serializers import EnterpriseCustomerPluginConfigSerializer
 from integrated_channels.degreed2.models import Degreed2EnterpriseCustomerConfiguration
 
@@ -14,11 +11,6 @@
     class Meta:
         model = Degreed2EnterpriseCustomerConfiguration
         extra_fields = (
-<<<<<<< HEAD
-=======
-            'client_id',
-            'client_secret',
->>>>>>> 43ac63e9
             'encrypted_client_id',
             'encrypted_client_secret',
             'degreed_base_url',
