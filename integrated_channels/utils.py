# -*- coding: utf-8 -*-
"""
Utilities common to different integrated channels.
"""

from __future__ import absolute_import, unicode_literals

import datetime
from itertools import islice

from six.moves import range

from django.utils import timezone

from enterprise.api_client.lms import parse_lms_api_datetime

UNIX_EPOCH = datetime.datetime(1970, 1, 1, tzinfo=timezone.utc)
UNIX_MIN_DATE_STRING = '1970-01-01T00:00:00Z'
UNIX_MAX_DATE_STRING = '2038-01-19T03:14:07Z'


def parse_datetime_to_epoch(datestamp, magnitude=1.0):
    """
    Convert an ISO-8601 datetime string to a Unix epoch timestamp in some magnitude.

    By default, returns seconds.
    """
    parsed_datetime = parse_lms_api_datetime(datestamp)
    time_since_epoch = parsed_datetime - UNIX_EPOCH
    return int(time_since_epoch.total_seconds() * magnitude)


def parse_datetime_to_epoch_millis(datestamp):
    """
    Convert an ISO-8601 datetime string to a Unix epoch timestamp in milliseconds.
    """
    return parse_datetime_to_epoch(datestamp, magnitude=1000.0)


def current_time_is_in_interval(start, end):
    """
    Determine whether the current time is on the interval [start, end].
    """
    interval_start = parse_lms_api_datetime(start or UNIX_MIN_DATE_STRING)
    interval_end = parse_lms_api_datetime(end or UNIX_MAX_DATE_STRING)
    return interval_start <= timezone.now() <= interval_end


<<<<<<< HEAD
def chunks(dictionary, chunk_size):
    """
    Yield successive n-sized chunks from dictionary.
    """
    iterable = iter(dictionary)
    for __ in range(0, len(dictionary), chunk_size):
        yield {key: dictionary[key] for key in islice(iterable, chunk_size)}
=======
def chunks(iterable, chunk_size):
    """
    Yield successive n-sized chunks from iterable.
    """
    is_dict = isinstance(iterable, dict)
    iterator = iter(iterable)
    for __ in range(0, len(iterable), chunk_size):
        chunk = islice(iterator, chunk_size)
        if is_dict:
            yield {key: iterable[key] for key in chunk}
        return chunk
>>>>>>> 3d16fbf6
<|MERGE_RESOLUTION|>--- conflicted
+++ resolved
@@ -46,15 +46,6 @@
     return interval_start <= timezone.now() <= interval_end
 
 
-<<<<<<< HEAD
-def chunks(dictionary, chunk_size):
-    """
-    Yield successive n-sized chunks from dictionary.
-    """
-    iterable = iter(dictionary)
-    for __ in range(0, len(dictionary), chunk_size):
-        yield {key: dictionary[key] for key in islice(iterable, chunk_size)}
-=======
 def chunks(iterable, chunk_size):
     """
     Yield successive n-sized chunks from iterable.
@@ -65,5 +56,4 @@
         chunk = islice(iterator, chunk_size)
         if is_dict:
             yield {key: iterable[key] for key in chunk}
-        return chunk
->>>>>>> 3d16fbf6
+        return chunk