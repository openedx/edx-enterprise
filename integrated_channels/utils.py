"""
Utilities common to different integrated channels.
"""

import base64
import itertools
import json
import math
import re
from datetime import datetime, timedelta
from itertools import islice
from logging import getLogger
from string import Formatter
from urllib.parse import urlparse

import pytz
import requests

from django.apps import apps
from django.core.exceptions import ObjectDoesNotExist
from django.db.models import Q
from django.utils import timezone
from django.utils.html import strip_tags

from enterprise.utils import parse_datetime_handle_invalid, parse_lms_api_datetime
from integrated_channels.catalog_service_utils import get_course_run_for_enrollment

UNIX_EPOCH = datetime(1970, 1, 1, tzinfo=timezone.utc)
UNIX_MIN_DATE_STRING = '1970-01-01T00:00:00Z'
UNIX_MAX_DATE_STRING = '2038-01-19T03:14:07Z'

LOGGER = getLogger(__name__)


def encode_data_for_logging(data):
    """
    Converts input into URL-safe, utf-8 encoded, base64 encoded output
    If the input is other than a string, it is dumped to json
    """
    if not isinstance(data, str):
        data = json.dumps(data)
    return base64.urlsafe_b64encode(data.encode("utf-8")).decode('utf-8')


def encode_binary_data_for_logging(data):
    """
    Converts binary input into URL-safe, utf-8 encoded, base64 encoded output.
    If the input is binary (bytes), it is first decoded to utf-8, then dumped to JSON,
    and finally, base64 encoded.
    """
    if not isinstance(data, str):
        try:
            data = json.dumps(data.decode('utf-8'))
        except (UnicodeDecodeError, AttributeError):
            # Handle decoding errors or attribute errors (e.g., if 'data' is not bytes)
            data = json.dumps(data)
    return base64.urlsafe_b64encode(data.encode("utf-8")).decode('utf-8')


def parse_datetime_to_epoch(datestamp, magnitude=1.0):
    """
    Convert an ISO-8601 datetime string to a Unix epoch timestamp in some magnitude.

    By default, returns seconds.
    """
    parsed_datetime = parse_lms_api_datetime(datestamp)
    time_since_epoch = parsed_datetime - UNIX_EPOCH
    return int(time_since_epoch.total_seconds() * magnitude)


def strip_html_tags(text, strip_entities=True):
    """
    Return (str): Text without any html tags and entities.

    Args:
        text (str): text having html tags
        strip_entities (bool): If set to True html entities are also stripped
    """
    text = strip_tags(text)
    if strip_entities:
        text = re.sub(r'&([a-zA-Z]{4,5}|#[0-9]{2,4});', '', text)
    return text


def parse_datetime_to_epoch_millis(datestamp):
    """
    Convert an ISO-8601 datetime string to a Unix epoch timestamp in milliseconds.
    """
    return parse_datetime_to_epoch(datestamp, magnitude=1000.0)


def current_time_is_in_interval(start, end):
    """
    Determine whether the current time is on the interval [start, end].
    """
    interval_start = parse_lms_api_datetime(start or UNIX_MIN_DATE_STRING)
    interval_end = parse_lms_api_datetime(end or UNIX_MAX_DATE_STRING)
    return interval_start <= timezone.now() <= interval_end


def chunks(dictionary, chunk_size):
    """
    Yield successive n-sized chunks from dictionary.
    """
    iterable = iter(dictionary)
    for __ in range(0, len(dictionary), chunk_size):
        yield {key: dictionary[key] for key in islice(iterable, chunk_size)}


def strfdelta(tdelta, fmt='{D:02}d {H:02}h {M:02}m {S:02}s', input_type='timedelta'):
    """
    Convert a datetime.timedelta object or a regular number to a custom-formatted string.

    This function works like the strftime() method works for datetime.datetime
    objects.

    The fmt argument allows custom formatting to be specified.  Fields can
    include seconds, minutes, hours, days, and weeks.  Each field is optional.

    Arguments:
        tdelta (datetime.timedelta, int): time delta object containing the duration or an integer
            to go with the input_type.
        fmt (str): Expected format of the time delta. place holders can only be one of the following.
            1. D to extract days from time delta
            2. H to extract hours from time delta
            3. M to extract months from time delta
            4. S to extract seconds from timedelta
        input_type (str):  The input_type argument allows tdelta to be a regular number instead of the
            default, which is a datetime.timedelta object.
            Valid input_type strings:
                1. 's', 'seconds',
                2. 'm', 'minutes',
                3. 'h', 'hours',
                4. 'd', 'days',
                5. 'w', 'weeks'
    Returns:
        (str): timedelta object interpolated into a string following the given format.

    Examples:
        '{D:02}d {H:02}h {M:02}m {S:02}s' --> '05d 08h 04m 02s' (default)
        '{W}w {D}d {H}:{M:02}:{S:02}'     --> '4w 5d 8:04:02'
        '{D:2}d {H:2}:{M:02}:{S:02}'      --> ' 5d  8:04:02'
        '{H}h {S}s'                       --> '72h 800s'
    """
    # Convert tdelta to integer seconds.
    if input_type == 'timedelta':
        remainder = int(tdelta.total_seconds())
    elif input_type in ['s', 'seconds']:
        remainder = int(tdelta)
    elif input_type in ['m', 'minutes']:
        remainder = int(tdelta) * 60
    elif input_type in ['h', 'hours']:
        remainder = int(tdelta) * 3600
    elif input_type in ['d', 'days']:
        remainder = int(tdelta) * 86400
    elif input_type in ['w', 'weeks']:
        remainder = int(tdelta) * 604800
    else:
        raise ValueError(
            'input_type is not valid. Valid input_type strings are: "timedelta", "s", "m", "h", "d", "w"'
        )

    f = Formatter()
    desired_fields = [field_tuple[1] for field_tuple in f.parse(fmt)]
    possible_fields = ('W', 'D', 'H', 'M', 'S')
    constants = {'W': 604800, 'D': 86400, 'H': 3600, 'M': 60, 'S': 1}
    values = {}

    for field in possible_fields:
        if field in desired_fields and field in constants:
            values[field], remainder = divmod(remainder, constants[field])

    return f.format(fmt, **values)


def convert_comma_separated_string_to_list(comma_separated_string):
    """
    Convert the comma separated string to a valid list.
    """
    return list({item.strip() for item in comma_separated_string.split(",") if item.strip()})


def get_image_url(content_metadata_item):
    """
    Return the image URI of the content item.
    """
    image_url = ''
    if content_metadata_item['content_type'] == 'program':
        image_url = content_metadata_item.get('card_image_url')
    elif content_metadata_item['content_type'] in ['course', 'courserun']:
        image_url = content_metadata_item.get('image_url')

    return image_url


def is_already_transmitted(
    transmission,
    enterprise_enrollment_id,
    enterprise_configuration_id,
    grade,
    subsection_id=None,
    detect_grade_updated=True,
):
    """
    Returns: Boolean indicating if completion date for given enrollment is already sent of not.

    Args:
        transmission: TransmissionAudit model to search enrollment in
        enterprise_enrollment_id: enrollment id
        grade: 'Pass' or 'Fail' status
        subsection_id (Optional): The id of the subsection, needed if transmitting assessment level grades as there can
        be multiple per course.
        detect_grade_updated: default True. if this is False, method does not take into account grade changes
    """
    try:
        already_transmitted = transmission.objects.filter(
            enterprise_course_enrollment_id=enterprise_enrollment_id,
            plugin_configuration_id=enterprise_configuration_id,
            error_message='',
            status__lt=400,
        )
        if subsection_id:
            already_transmitted = already_transmitted.filter(subsection_id=subsection_id)

        latest_transmitted_tx = already_transmitted.latest('id')
        if detect_grade_updated:
            return latest_transmitted_tx and getattr(latest_transmitted_tx, 'grade', None) == grade
        return latest_transmitted_tx is not None
    except transmission.DoesNotExist:
        return False


def get_duration_from_estimated_hours(estimated_hours):
    """
    Return the duration in {hours}:{minutes}:00 corresponding to estimated hours as int or float.
    """
    if estimated_hours and isinstance(estimated_hours, (int, float)):
        fraction, whole_number = math.modf(estimated_hours)
        hours = "{:02d}".format(int(whole_number))
        minutes = "{:02d}".format(int(60 * fraction))
        duration = "{hours}:{minutes}:00".format(hours=hours, minutes=minutes)
        return duration

    return None


def get_courserun_duration_in_hours(course_run):
    """
    Return the approximate number of hours required to complete this course run.
    """
    min_effort = course_run.get('min_effort')
    max_effort = course_run.get('max_effort')
    weeks_to_complete = course_run.get('weeks_to_complete')
    if min_effort and max_effort and weeks_to_complete:
        average_hours_per_week = (min_effort + max_effort) / 2.0
        total_hours = weeks_to_complete * average_hours_per_week
        return math.ceil(total_hours)
    else:
        return 0


def get_subjects_from_content_metadata(content_metadata_item):
    """
    Returns a list of subject names for the content metadata item.

    Subjects in the content metadata item are represented by either:
      - a list of strings, e.g. ['Communication']
      - a list of objects, e.g. [{'name': 'Communication'}]

    Arguments:
        - content_metadata_item (dict): a dictionary for the content metadata item

    Returns:
        - list: a list of subject names as strings
    """
    metadata_subjects = content_metadata_item.get('subjects') or []
    subjects = set()

    for subject in metadata_subjects:
        if isinstance(subject, str):
            subjects.add(subject)
            continue

        subject_name = subject.get('name')
        if subject_name:
            subjects.add(subject_name)

    return list(subjects)


def generate_formatted_log(
    channel_name=None,
    enterprise_customer_uuid=None,
    lms_user_id=None,
    course_or_course_run_key=None,
    message=None,
    plugin_configuration_id=None,
):
    """
    Formats and returns a standardized message for the integrated channels.
    All fields are optional.

    Arguments:
    - channel_name (str): The name of the integrated channel
    - enterprise_customer_uuid (str): UUID of the relevant EnterpriseCustomer
    - lms_user_id (str): The LMS User id (if applicable) related to the message
    - course_or_course_run_key (str): The course key (if applicable) for the message
    - message (str): The string to be formatted and logged
    - plugin_configuration_id (str): The configuration id related to the message

    """
    return f'integrated_channel={channel_name}, '\
        f'integrated_channel_enterprise_customer_uuid={enterprise_customer_uuid}, '\
        f'integrated_channel_lms_user={lms_user_id}, '\
        f'integrated_channel_course_key={course_or_course_run_key}, '\
        f'integrated_channel_plugin_configuration_id={plugin_configuration_id}, {message}'


def log_exception(enterprise_configuration, msg, course_or_course_run_key=None):
    LOGGER.exception(
        generate_formatted_log(
            channel_name=enterprise_configuration.channel_code(),
            enterprise_customer_uuid=enterprise_configuration.enterprise_customer.uuid,
            course_or_course_run_key=course_or_course_run_key,
            plugin_configuration_id=enterprise_configuration.id,
            message=msg
        )
    )


def refresh_session_if_expired(
    oauth_access_token_function,
    session=None,
    expires_at=None,
):
    """
    Instantiate a new session object for use in connecting with integrated channel.
    Or, return an updated session if provided session has expired.
    Suitable for use with oauth supporting servers that use bearer token: Canvas, Blackboard etc.

    Arguments:
        - oauth_access_token_function (function): access token fetch function
        - session (requests.Session): a session object. Pass None if creating new session
        - expires_at: the expiry date of the session if known. None is interpreted as expired.

    Each enterprise customer connecting to channel should have a single client session.
    Will only create a new session if token expiry has been reached
    If a new session is being created, closes the session first

    Returns (tuple) with values:
     - session: newly created session or an updated session (can be stored for later use)
     - expires_at: new expiry date to be stored for later use
    If session has not expired, or not updated for any reason, just returns the input values of
    session and expires_at
    """
    now = datetime.utcnow()
    if session is None or expires_at is None or now >= expires_at:
        # need new session if session expired, or not initialized
        if session:
            session.close()
        # Create a new session with a valid token
        oauth_access_token, expires_in = oauth_access_token_function()
        new_session = requests.Session()
        new_session.headers['Authorization'] = 'Bearer {}'.format(oauth_access_token)
        new_session.headers['content-type'] = 'application/json'
        # expiry expected after `expires_in` seconds
        if expires_in is not None:
            new_expires_at = datetime.utcnow() + timedelta(seconds=expires_in)
        return new_session, new_expires_at
    return session, expires_at


def get_upgrade_deadline(course_run):
    """
    Returns upgrade_deadline of a verified seat if found. Otherwise returns None.
    """
    for seat in course_run.get('seats', []):
        if seat.get('type') == 'verified':
            return parse_datetime_handle_invalid(seat.get('upgrade_deadline'))
    return None


def is_course_completed(enterprise_enrollment, is_passing, incomplete_count, passed_timestamp=None):
    '''
    For non audit, this requires passing and passed_timestamp
    For audit enrollment, returns True if:
     - for non upgradable course:
        - no more non-gated content is left
     - for upgradable course:
        - the verified upgrade deadline has passed AND no more non-gated content is left
    '''
    if enterprise_enrollment.is_audit_enrollment:
        if incomplete_count is None:
            raise ValueError('Incomplete count is required if using audit enrollment')
        course_run = get_course_run_for_enrollment(enterprise_enrollment)
        upgrade_deadline = get_upgrade_deadline(course_run)
        if upgrade_deadline is None:
            return incomplete_count == 0
        else:
            # for upgradable course check deadline passed as well
            now = datetime.now(pytz.UTC)
            return incomplete_count == 0 and upgrade_deadline < now
    return passed_timestamp is not None and is_passing


def is_valid_url(url):
    """
    Return where the specified URL is a valid absolute url.
    """
    if len(url) == 0:
        return True
    try:
        result = urlparse(url)
        return all([result.scheme, result.netloc])
    except ValueError:
        return False


def batch_by_pk(ModelClass, extra_filter=Q(), batch_size=10000):
    """
    yield per batch efficiently
    using limit/offset does a lot of table scanning to reach higher offsets
    this scanning can be slow on very large tables
    if you order by pk, you can use the pk as a pivot rather than offset
    this utilizes the index, which is faster than scanning to reach offset
    Example usage:
    csod_only_filter = Q(integrated_channel_code='CSOD')
    for items_batch in batch_by_pk(ContentMetadataItemTransmission, extra_filter=csod_only_filter):
        for item in items_batch:
            ...
    """
    qs = ModelClass.objects.filter(extra_filter).order_by('pk')[:batch_size]
    while qs.exists():
        yield qs
        # qs.last() doesn't work here because we've already sliced
        # loop through so we eventually grab the last one
        for item in qs:
            start_pk = item.pk
        qs = ModelClass.objects.filter(pk__gt=start_pk).filter(extra_filter).order_by('pk')[:batch_size]


def truncate_item_dicts(items_to_create, items_to_update, items_to_delete, combined_maximum_size):
    """
    given the item collections to create, update, and delete on the remote LMS side, truncate the
    collections to keep under a maximum batch size, prioritizing creates, updates, then deletes
    """
    # if we have more to work with than the allowed space, slice it up
    if len(items_to_create) + len(items_to_delete) + len(items_to_update) > combined_maximum_size:
        # prioritize creates, then updates, then deletes
        items_to_create = dict(itertools.islice(items_to_create.items(), combined_maximum_size))
        count_left = combined_maximum_size - len(items_to_create)
        items_to_update = dict(itertools.islice(items_to_update.items(), count_left))
        count_left = count_left - len(items_to_update)
        items_to_delete = dict(itertools.islice(items_to_delete.items(), count_left))
    return items_to_create, items_to_update, items_to_delete


def channel_code_to_app_label(channel_code):
    """
    Convert an integrated_channel channel_code to app_label.
    They can be different, such as in the case of SAP -> sap_success_factors
    """
    app_label = channel_code.lower()
    if app_label == 'generic':
        app_label = 'integrated_channel'
    elif app_label == 'sap':
        app_label = 'sap_success_factors'
    elif app_label == 'csod':
        app_label = 'cornerstone'
    return app_label


def get_enterprise_customer_model():
    """
    Returns the ``EnterpriseCustomer`` class.
    """
    return apps.get_model('enterprise', 'EnterpriseCustomer')


def integrated_channel_request_log_model():
    """
    Returns the ``IntegratedChannelAPIRequestLogs`` class.
    """
    return apps.get_model("integrated_channel", "IntegratedChannelAPIRequestLogs")


def get_enterprise_customer_from_enterprise_enrollment(enrollment_id):
    """
    Returns the Django ORM enterprise customer object that is associated with an enterprise enrollment ID
    """
    EnterpriseCustomer = get_enterprise_customer_model()
    try:
        ec = EnterpriseCustomer.objects.filter(
            enterprise_customer_users__enterprise_enrollments=enrollment_id
        ).first()
        return ec
    except ObjectDoesNotExist:
        return None


def get_enterprise_client_by_channel_code(channel_code):
    """
    Get the appropriate enterprise client based on channel code
    """
    # TODO: Other configs
    from integrated_channels.canvas.client import CanvasAPIClient  # pylint: disable=C0415
    _enterprise_client_model_by_channel_code = {
        'canvas': CanvasAPIClient,
    }
    return _enterprise_client_model_by_channel_code[channel_code]


<<<<<<< HEAD
=======
def store_api_call(
    enterprise_customer,
    enterprise_customer_configuration_id,
    endpoint,
    payload,
    time_taken,
    status_code,
    response_body,
):
    """
    Creates new record in CornerstoneAPIRequestLogs table.
    """
    try:
        integrated_channel_request_log_model().objects.create(
            enterprise_customer=enterprise_customer,
            enterprise_customer_configuration_id=enterprise_customer_configuration_id,
            endpoint=endpoint,
            payload=payload,
            time_taken=time_taken,
            status_code=status_code,
            response_body=response_body,
        )
    except Exception as e:  # pylint: disable=broad-except
        LOGGER.error(
            f"store_api_call raised error while storing API call: {e}"
            f"enterprise_customer={enterprise_customer}"
            f"enterprise_customer_configuration_id={enterprise_customer_configuration_id},"
            f"endpoint={endpoint}"
            f"payload={payload}"
            f"time_taken={time_taken}"
            f"status_code={status_code}"
            f"response_body={response_body}"
        )


>>>>>>> 5ee6bf4a
def stringify_and_store_api_record(
    enterprise_customer,
    enterprise_customer_configuration_id,
    endpoint,
    data,
    time_taken,
    status_code,
    response_body
):
    """
    Stringify the given data and store the API record in the database.
    """
    if data is not None:
        # Convert data to string if it's not already a string
        if not isinstance(data, str):
            try:
                # Check if data is a dictionary, list, or tuple then convert to JSON string
                if isinstance(data, (dict, list, tuple)):
                    data = json.dumps(data)
                else:
                    # If it's another type, simply convert to string
                    data = str(data)
            except (TypeError, ValueError) as e:
<<<<<<< HEAD
                LOGGER.exception(generate_formatted_log(
                    None,
                    None,
                    None,
                    None,
                    f"Error during stringification of data: {data}"
                ), exc_info=e)
=======
                LOGGER.error(
                    f"stringify_and_store_api_record: Error occured during stringification: {e}"
                    f"enterprise_customer={enterprise_customer}"
                    f"enterprise_customer_configuration_id={enterprise_customer_configuration_id}"
                    f"data={data}"
                )
>>>>>>> 5ee6bf4a
        # Store stringified data in the database
        try:
            integrated_channel_request_log_model().store_api_call(
                enterprise_customer=enterprise_customer,
                enterprise_customer_configuration_id=enterprise_customer_configuration_id,
                endpoint=endpoint,
                payload=data,
                time_taken=time_taken,
                status_code=status_code,
                response_body=response_body,
            )
        except Exception as e:   # pylint: disable=broad-except
<<<<<<< HEAD
            LOGGER.exception(generate_formatted_log(
                None,
                None,
                None,
                None,
                f"Failed to store data:{data} in the database"
            ), exc_info=e)
=======
            LOGGER.error(
                f"stringify_and_store_api_record: Error occured while storing: {e}"
                f"enterprise_customer={enterprise_customer}"
                f"enterprise_customer_configuration_id={enterprise_customer_configuration_id}"
                f"data={data}"
            )
    return data
>>>>>>> 5ee6bf4a
<|MERGE_RESOLUTION|>--- conflicted
+++ resolved
@@ -510,44 +510,6 @@
     return _enterprise_client_model_by_channel_code[channel_code]
 
 
-<<<<<<< HEAD
-=======
-def store_api_call(
-    enterprise_customer,
-    enterprise_customer_configuration_id,
-    endpoint,
-    payload,
-    time_taken,
-    status_code,
-    response_body,
-):
-    """
-    Creates new record in CornerstoneAPIRequestLogs table.
-    """
-    try:
-        integrated_channel_request_log_model().objects.create(
-            enterprise_customer=enterprise_customer,
-            enterprise_customer_configuration_id=enterprise_customer_configuration_id,
-            endpoint=endpoint,
-            payload=payload,
-            time_taken=time_taken,
-            status_code=status_code,
-            response_body=response_body,
-        )
-    except Exception as e:  # pylint: disable=broad-except
-        LOGGER.error(
-            f"store_api_call raised error while storing API call: {e}"
-            f"enterprise_customer={enterprise_customer}"
-            f"enterprise_customer_configuration_id={enterprise_customer_configuration_id},"
-            f"endpoint={endpoint}"
-            f"payload={payload}"
-            f"time_taken={time_taken}"
-            f"status_code={status_code}"
-            f"response_body={response_body}"
-        )
-
-
->>>>>>> 5ee6bf4a
 def stringify_and_store_api_record(
     enterprise_customer,
     enterprise_customer_configuration_id,
@@ -571,22 +533,12 @@
                     # If it's another type, simply convert to string
                     data = str(data)
             except (TypeError, ValueError) as e:
-<<<<<<< HEAD
-                LOGGER.exception(generate_formatted_log(
-                    None,
-                    None,
-                    None,
-                    None,
-                    f"Error during stringification of data: {data}"
-                ), exc_info=e)
-=======
                 LOGGER.error(
                     f"stringify_and_store_api_record: Error occured during stringification: {e}"
                     f"enterprise_customer={enterprise_customer}"
                     f"enterprise_customer_configuration_id={enterprise_customer_configuration_id}"
                     f"data={data}"
                 )
->>>>>>> 5ee6bf4a
         # Store stringified data in the database
         try:
             integrated_channel_request_log_model().store_api_call(
@@ -599,20 +551,10 @@
                 response_body=response_body,
             )
         except Exception as e:   # pylint: disable=broad-except
-<<<<<<< HEAD
-            LOGGER.exception(generate_formatted_log(
-                None,
-                None,
-                None,
-                None,
-                f"Failed to store data:{data} in the database"
-            ), exc_info=e)
-=======
             LOGGER.error(
                 f"stringify_and_store_api_record: Error occured while storing: {e}"
                 f"enterprise_customer={enterprise_customer}"
                 f"enterprise_customer_configuration_id={enterprise_customer_configuration_id}"
                 f"data={data}"
             )
-    return data
->>>>>>> 5ee6bf4a
+    return data