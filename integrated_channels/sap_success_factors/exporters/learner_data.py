--- conflicted
+++ resolved
@@ -10,11 +10,7 @@
 
 from django.apps import apps
 
-<<<<<<< HEAD
-from enterprise.models import EnterpriseCustomerUser, PendingEnterpriseCustomerUser
-=======
 from enterprise.models import EnterpriseCustomer, EnterpriseCustomerUser, PendingEnterpriseCustomerUser
->>>>>>> f9bb5664
 from enterprise.tpa_pipeline import get_user_from_social_auth
 from enterprise.utils import parse_course_key
 from integrated_channels.integrated_channel.exporters.learner_data import LearnerExporter
@@ -103,9 +99,6 @@
         """
         sap_inactive_learners = self.client.get_inactive_sap_learners()
         enterprise_customer = self.enterprise_configuration.enterprise_customer
-<<<<<<< HEAD
-        tpa_provider = enterprise_customer.enterprise_customer_identity_provider.provider_id
-=======
         try:
             tpa_provider = enterprise_customer.enterprise_customer_identity_provider.provider_id
         except EnterpriseCustomer.enterprise_customer_identity_provider.RelatedObjectDoesNotExist:
@@ -115,7 +108,6 @@
             )
             return None
 
->>>>>>> f9bb5664
         for sap_inactive_learner in sap_inactive_learners:
             social_auth_user = get_user_from_social_auth(tpa_provider, sap_inactive_learner['studentID'])
             if not social_auth_user:
