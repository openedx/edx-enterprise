--- conflicted
+++ resolved
@@ -43,16 +43,8 @@
                 'sap_success_factors',
                 'SapSuccessFactorsLearnerDataTransmissionAudit'
             )
-<<<<<<< HEAD
-            # Since we have started sending courses to SuccessFactors instead of course runs,
-            # we need to attempt to send transmissions with course keys and course run ids in order to
-            # ensure that we account for whether courses or course runs exist in the SuccessFactors instance.
-            # If the transmission with the course key succeeds, the next one will get skipped.
-            # If it fails, the one with the course run id will be attempted and (presumably) succeed.
-=======
             # We return two records here, one with the course key and one with the course run id, to account for
             # uncertainty about the type of content (course vs. course run) that was sent to the integrated channel.
->>>>>>> b92e9676
             return [
                 SapSuccessFactorsLearnerDataTransmissionAudit(
                     enterprise_course_enrollment_id=enterprise_enrollment.id,
