--- conflicted
+++ resolved
@@ -49,11 +49,7 @@
         "sapsf_base_url",
         "sapsf_company_id",
         "decrypted_key",
-<<<<<<< HEAD
-        "decrypted_secret",
-=======
         "secret",
->>>>>>> 336dee5e
         "sapsf_user_id",
         "user_type",
         "has_access_token",
