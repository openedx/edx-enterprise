--- conflicted
+++ resolved
@@ -54,7 +54,18 @@
         null=True
     )
 
-<<<<<<< HEAD
+    decrypted_client_id = EncryptedCharField(
+        max_length=255,
+        blank=True,
+        default='',
+        verbose_name="Encrypted API Client ID",
+        help_text=(
+            "The encrypted API Client ID provided to edX by the enterprise customer to be used to make API "
+            "calls to Degreed on behalf of the customer."
+        ),
+        null=True
+    )
+
     @property
     def encrypted_client_id(self):
         """
@@ -77,8 +88,6 @@
         """
         self.decrypted_client_id = value
 
-=======
->>>>>>> 4738bab7
     client_secret = models.CharField(
         max_length=255,
         blank=True,
@@ -102,7 +111,18 @@
         null=True
     )
 
-<<<<<<< HEAD
+    decrypted_client_secret = EncryptedCharField(
+        max_length=255,
+        blank=True,
+        default='',
+        verbose_name="Encrypted API Client Secret",
+        help_text=(
+            "The encrypted API Client Secret provided to edX by the enterprise customer to be used to make API "
+            "calls to Degreed on behalf of the customer."
+        ),
+        null=True
+    )
+
     @property
     def encrypted_client_secret(self):
         """
@@ -125,8 +145,6 @@
         """
         self.decrypted_client_secret = value
 
-=======
->>>>>>> 4738bab7
     degreed_base_url = models.CharField(
         max_length=255,
         blank=True,
